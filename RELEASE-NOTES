--- conflicted
+++ resolved
@@ -3,7 +3,6 @@
 Security reminder: MediaWiki does not require PHP's register_globals
 setting since version 1.2.0. If you have it on, turn it *off* if you can.
 
-<<<<<<< HEAD
 == MediaWiki 1.6.4 ==
 
 * Further improvements to Hebrew localisation
@@ -41,6 +40,8 @@
 * (bug 5315) "Expires: -1" HTTP header made strictly valid (using 1970 date).
 * (bug 4825): note in DefaultSettings.php about 'profiling' table creation
 * Remove unneeded extra whitespace at top of Special:Categories
+* Rewrite reassignEdits script to be more efficient; support optional updates to
+  recent changes table; add reporting and silent modes
 
 == MediaWiki 1.6.3 ==
 
@@ -80,11 +81,8 @@
 
 
 == MediaWiki 1.6.0 ==
-=======
-== MediaWiki 1.7 ==
->>>>>>> d27c8f32
-
-THIS IS NOT A RELEASE YET.
+
+April 5, 2006
 
 MediaWiki is now using a "continuous integration" development model with
 quarterly snapshot releases. The latest development code is always kept
@@ -97,132 +95,39 @@
 Those wishing to use the latest code instead of a branch release can obtain
 it from source control: http://www.mediawiki.org/wiki/Download_from_SVN
 
-== Changes since 1.6 ==
-
-* (bug 5458) Fix double-URL encoding in block log link in contribs and contribs
-  link in block log
-* (bug 5462) Bogus missing patch warning in updater
-* (bug 5461) Use of deprecated "showhideminor" in Special:Recentchangeslinked
-* PHP warning when allow_call_time_pass_reference is off
-* Update to Finnish localization
-* (bug 5467) Link to page histories in watchlist edit mode
-* Further additions to Hebrew localisation
-* (bug 5476) Invalid xhtml in German localization
-* (bug 5479) Id translation for preferences tabs caption
-* (bug 5493) Id translation for special pages
-* Added skinname and style path parameters to CBT version of MonoBook
-* Include subversion revision number in Special:Version if available
-* (bug 5344) Fix regression that broke slashes in extension tag parameters
-* Improve Special:Log performance on big log sets
-* (bug 5507) Changed mediawiki:logouttext from plain to wikitext
-* (bug 4760) Prevent creation of entries in protection log when protection levels haven't changed
-* (bug 861) Show page protection/unprotection events in histories
-* (bug 5499) Don't clear the tag strip state when asked not to clear state.
-  Fixes regression with use of <ref> in a template breaking <nowiki> etc.
-* Minor improvements to English language files
-* Display the anon talk page info message on anon talk pages again
-  (moved outside the parser cache)
-* Optional {{DISPLAYTITLE|title with markup}} magic word
-  Deactivated by default, set "$wgAllowDisplayTitle = true" in LocalSettings.php to activate
-* Cleaned SpecialContributions a bit
-* Added a table to track interlanguage links
-* (bug 5544) Fix redirect arrow in Special:Listredirects for right-to-left languages
-* Replace "doubleredirectsarrow" with a content language check that picks the appropriate arrow
-* (bug 5537) Add stub language file for Samogitian (bat-smg); inherits Lithuanian (lt)
-* Don't force edit summaries when a user is editing their own user/talk page
-* (bug 5510) Warning produced when using {{SUBPAGENAME}} in some namespaces
-* (bug 385) Installer support for PostgreSQL, fixes for PG compatibility
-* PersistentObject removed; it doesn't do anything and was broken besides.
-  All extensions using it have been corrected.
-* Propagate ISBN number for Booksources in LanguageNo.php
-* (bug 5548) Improvements to Indonesian localisation [patch: Ivan Lanin]
-* Add TALKSPACE, SUBJECTSPACE, TALKPAGENAME, SUBJECTPAGENAME (and encoded forms for all)
-  magic words
-* (bug 5403) Fix Special:Newpages RSS/Atom feeds
-* Reject malformed addresses in X-Forwarded-For entries
-* (bug 3359) Add hooks on completion of file upload
-* (bug 5559) Improve detection of ImageMagick [patch: Greg Turnquist]
-* (bug 5475) New pages feeds ignore "limit" argument
-* (bug 5184) CSS misapplied to elements in Special:Allmessages due to conflicting
-  anchor identifiers
-* (bug 5519) Allow sidebar cache to be disabled; disable it by default.
-* Maintenance script to import the contents of a text file into a wiki page
-* Add $wgReservedUsernames configuration directive to block account creation/use
-* (bug 5576) Remove debugging hack in session check
-* (bug 5426) Lowercase treatment of titles in rights log leads to broken links
-  on Special:Log
-* Minor improvements to French localisation files
-* (bug 5181) Update "nogomatch" for Slovak
-* (bug 5594) Id translation up to # Login and logout pages section
-* (bug 5536) Use content language for editing help link
-* Improvements to German localisation files
-* (bug 5570) Problems using <special page>/parameter link form for long titles
-* (bug 3884) Add $user parameter to AddNewUser hook, call it for by-email 
-  registrations as well as self-registrations.
-* (bug 4327) Report age of cached data sets in query pages
-* (bug 4662) Fix Safari check in wikibits.js
-* (bug 4663) Edit toolbar enabled in compatible versions of Safari
-* (bug 5572) Edit toolbar enabled in compatible versions of Konqueror (3.5+)
-* (bug 5235) Edit toolbar tooltips no longer show JavaScript junk in Opera
-* Edit toolbar now works in pure XHTML mode (application/xhtml+xml)
-* Add watchlist clear function to allow quick purging of all items
-* (bug 5625) Additional namespace translations for Welsh
-* Add meta tag and JavaScript variables to cached special pages which provides
-  the timestamp of the last update, in YYYYMMDDHHMMSS format.
-* (bug 5628) More translations for MessagesHr.php
-* (bug 5595) Localisation for Bosnian language (bs)
-* (bug 2910) Default view preferences for watchlists
-* Add "hide bot edits from the watchlist" user preference
-* (bug 5250) Introduce Special:Unusedtemplates
-* Add user preference setting for an extended watchlist, showing all recent 
-  edits up to a certain edit, and not just the latest edit..
-* Made MessageRo.php more general
-* (bug 5640) Indonesian localisation improvements
-* (bug 5592) Actions are logged with the default language for the
-   wiki, not the language of the user performing the operation.
-* (bug 5644) Error in LanguageBs.php file
-* (bug 5646) Compare for identical types in wfElement()
-* (bug 5472) Language::userAdjust()->minDiff not initialized on else condition
-* (bug 5386) LanguageMk.php: updated namespaces translations
-* (bug 5422) Stub for Romani (rmy) language which extends ro
-* Fix linktrail for LanguageSr
-* (bug 5664) Fix Bosnian linktrail
-* (bug 3825) Namespace filtering on Special:Newpages
-* (bug 1922) When Special:Wantedpages is cached, mark links to pages
-  which have since been created
-* (bug 5659) Change grammar hacks for Bosnian Wikimedia namespaces.
-  This sort of special casing should be removed and fixed properly.
-* Remove useless whitespace from Special:Brokenredirects header
-* Treat "allmessagesnotsupporteddb" as wikitext when echoing; change default text
-* (bug 5497) regeression in HTML normalization in 1.6 (unclosed <li>,<dd>,<dt>)
-* (bug 5709) Allow customisation of separator for categories
-* (bug 5684) Introduce Special:Randomredirect
-* (bug 5611) Add a name attribute to the text box containing source text in
-  read-only pages
-* Indicate when a protected page is an interface message ("protectedinterface")
-* (bug 4259) Indicate when a protected page being edited is an interface message
-  ("editinginterface")
-* (bug 4834) Fix XHTML output when using $wgMaxTocLevel
-* Pass login link to "whitelistedittext" containing 'returnto' parameter
-* (bug 5728): mVersion missing from User::__sleep() leading to constant cache miss
-* Updated maintenance/transstat.php so it can show duplicate messages
-* Improvements to update scripts; print out the version, check for superuser credentials
-  before attempting a connection, and produce a friendlier error if the connection fails
-* (bug 5005): Fix XHTML <gallery> output.
-* (bug 5315) "Expires: -1" HTTP header made strictly valid (using 1970 date).
-* (bug 4825): note in DefaultSettings.php about 'profiling' table creation
-* Remove unneeded extra whitespace at top of Special:Categories
-* (bug 5679): format number on timeanddate() calls for fa: hi: bn:.
-* (bug 5751) Updates to Portuguese localisation files
-* (bug 5741) Introduce {{NUMBEROFUSERS}} magic word
-* (bug 93) <nowiki> tags and tildes in templates
-* The returnto parameter is now actually used by SpecialUserlogin.php
-* Parser can now know that it is parsing an interface message
-* (bug 4737) MediaWiki:Viewcount supports {{PLURAL}} now
-* Fix bug in wfMsgExt under PHP 5.1.2
-* (bug 5761) Project talk namespace broken in Xal, Os, Udm and Cv
-* Rewrite reassignEdits script to be more efficient; support optional updates to
-  recent changes table; add reporting and silent modes
+
+=== What's new in 1.6 ===
+
+User interface:
+* The account creation form has been separated from the user login form.
+* Page protection/unprotection uses a new, expanded form
+
+Templates:
+* Categories and "what links here" now update as expected when adding or
+  removing links in a template.
+* Template parameters can now have default values, as {{{name|default value}}}
+
+Uploads:
+* Optional support for rasterizing SVG images to PNG for inline dislay
+
+Feeds:
+* Feed generation upgraded to Atom 1.0
+* Diffs in RSS and Atom feeds are now colored for improved readability.
+
+Database:
+* MySQL 3.23.x support dropped; 4.0 or later required
+* Experimental support for Unicode mode of MySQL 4.1/5.0 (moderately tested)
+* Experimental Oracle support (not well tested!)
+
+Anti-spam extension support:
+* Spam blacklist extension now has support for automated cleanup:
+  http://meta.wikimedia.org/wiki/SpamBlacklist_extension
+* Support for a captcha extension to restrict automated spam edits:
+  http://meta.wikimedia.org/wiki/ConfirmEdit_extension
+
+Numerous bug fixes and other behind-the-scenes changes have been made;
+see the file HISTORY for a complete change list.
+
 
 == Compatibility ==
 
