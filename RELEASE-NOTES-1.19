--- conflicted
+++ resolved
@@ -122,7 +122,6 @@
 * sha1 xml tag added to XML dump file. 
 * (bug 33646) Badtitle error page now emits a 400 HTTP status.
 * Special:MovePage now has a dropdown menu for namespaces.
-* (bug 34420) Special:Version now shows git HEAD sha1 when available
 
 === Bug fixes in 1.19 ===
 * $wgUploadNavigationUrl should be used for file redlinks if.
@@ -247,12 +246,10 @@
   getText() on a non-object
 * (bug 31676) Group dynamically inserted CSS into a single <style> tag, to work
   around a bug where not all styles were applied in Internet Explorer
-<<<<<<< HEAD
 * (bug 28936, bug 5280) Broken or invalid titles can't be removed from watchlist.* (Bug 33087) Exchange server rejected mail sent by MediaWiki
-=======
-* (bug 28936, bug 5280) Broken or invalid titles can't be removed from watchlist.
->>>>>>> e752dc0e
 * (bug 34600) Older skins using useHeadElement=false were broken in 1.18
+* (bug 34604) [mw.config] wgActionPaths should be an object instead of a numeral
+  array.
 
 === API changes in 1.19 ===
 * Made action=edit less likely to return "unknownerror", by returning the actual error
