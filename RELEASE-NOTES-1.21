= MediaWiki release notes =

Security reminder: MediaWiki does not require PHP's register_globals. If you
have it on, turn it '''off''' if you can.

== MediaWiki 1.21 ==

THIS IS NOT A RELEASE YET

MediaWiki 1.21 is an alpha-quality branch and is not recommended for use in
production.

=== Configuration changes in 1.21 ===
* (bug 29374) $wgVectorUseSimpleSearch is now enabled by default.
* Deprecated $wgAllowRealName is removed. Use $wgHiddenPrefs[] = 'realname'
  instead.

=== New features in 1.21 ===
<<<<<<< HEAD
* (bug 34876) jquery.makeCollapsible has been improved in performance.
=======
* Added ContentHandler facility to allow extensions to support other content than wikitext.
  See docs/contenthandler.txt for details.
>>>>>>> bb51a58e

=== Bug fixes in 1.21 ===
* (bug 40353) SpecialDoubleRedirect should support interwiki redirects.
* (bug 40352) fixDoubleRedirects.php should support interwiki redirects.
* (bug 9237) SpecialBrokenRedirect should not list interwiki redirects.
* (bug 34960) Drop unused fields rc_moved_to_ns and rc_moved_to_title from
  recentchanges table.
* (bug 32951) Do not register internal externals with absolute protocol,
  when server has relative protocol.

=== API changes in 1.21 ===
<<<<<<< HEAD
* (bug 35693) ApiQueryImageInfo now suppresses errors when unserializing
  metadata.
=======
* prop=revisions can now report the contentmodel and contentformat, see docs/contenthandler.txt
* action=edit and action=parse now support contentmodel and contentformat parameters to control the interpretation of
  page content; See docs/contenthandler.txt for details.
* (bug 35693) ApiQueryImageInfo now suppresses errors when unserializing metadata.
>>>>>>> bb51a58e

=== Languages updated in 1.21 ===

MediaWiki supports over 350 languages. Many localisations are updated
regularly. Below only new and removed languages are listed, as well as
changes to languages because of Bugzilla reports.
=== Other changes in 1.21 ===

== Compatibility ==

MediaWiki 1.21 requires PHP 5.3.2 or later.

MySQL is the recommended DBMS. PostgreSQL or SQLite can also be used, but
support for them is somewhat less mature. There is experimental support for IBM
DB2 and Oracle.

The supported versions are:

* MySQL 5.0.2 or later
* PostgreSQL 8.3 or later
* SQLite 3.3.7 or later
* Oracle 9.0.1 or later

== Upgrading ==

1.21 has several database changes since 1.20, and will not work without schema
updates. Note that due to changes to some very large tables like the revision
table, the schema update may take quite long (minutes on a medium sized site,
many hours on a large site).

If upgrading from before 1.11, and you are using a wiki as a commons
repository, make sure that it is updated as well. Otherwise, errors may arise
due to database schema changes.

If upgrading from before 1.7, you may want to run refreshLinks.php to ensure
new database fields are filled with data.

If you are upgrading from MediaWiki 1.4.x or earlier, some major database
changes are made, and there is a slightly higher chance that things could
break. Don't forget to always back up your database before upgrading!

See the file UPGRADE for more detailed upgrade instructions.

For notes on 1.19.x and older releases, see HISTORY.

== Online documentation ==

Documentation for both end-users and site administrators is available on
MediaWiki.org, and is covered under the GNU Free Documentation License (except
for pages that explicitly state that their contents are in the public domain):

	https://www.mediawiki.org/wiki/Documentation

== Mailing list ==

A mailing list is available for MediaWiki user support and discussion:

	https://lists.wikimedia.org/mailman/listinfo/mediawiki-l

A low-traffic announcements-only list is also available:

	https://lists.wikimedia.org/mailman/listinfo/mediawiki-announce

It's highly recommended that you sign up for one of these lists if you're
going to run a public MediaWiki, so you can be notified of security fixes.

== IRC help ==

There's usually someone online in #mediawiki on irc.freenode.net.<|MERGE_RESOLUTION|>--- conflicted
+++ resolved
@@ -16,12 +16,9 @@
   instead.
 
 === New features in 1.21 ===
-<<<<<<< HEAD
 * (bug 34876) jquery.makeCollapsible has been improved in performance.
-=======
 * Added ContentHandler facility to allow extensions to support other content than wikitext.
   See docs/contenthandler.txt for details.
->>>>>>> bb51a58e
 
 === Bug fixes in 1.21 ===
 * (bug 40353) SpecialDoubleRedirect should support interwiki redirects.
@@ -33,15 +30,10 @@
   when server has relative protocol.
 
 === API changes in 1.21 ===
-<<<<<<< HEAD
-* (bug 35693) ApiQueryImageInfo now suppresses errors when unserializing
-  metadata.
-=======
 * prop=revisions can now report the contentmodel and contentformat, see docs/contenthandler.txt
 * action=edit and action=parse now support contentmodel and contentformat parameters to control the interpretation of
   page content; See docs/contenthandler.txt for details.
 * (bug 35693) ApiQueryImageInfo now suppresses errors when unserializing metadata.
->>>>>>> bb51a58e
 
 === Languages updated in 1.21 ===
 
