== MediaWiki 1.27.5 ==

THIS IS NOT A RELEASE YET!

<<<<<<< HEAD
=======
This is a security and maintenance release of the MediaWiki 1.27 branch.

>>>>>>> 6ae354e8
=== Changes since 1.27.4 ===
* Upgraded Moment.js from v2.8.4 to v2.19.3.
* (T160298) Fixed Special:ActiveUsers due to bad backport.
* (T87572) Make FormatMetadata::flattenArrayReal() work for an associative array.
* Updated list of SPDX licenses for extensions.
<<<<<<< HEAD
=======
* (T189567) the CLI installer (maintenance/install.php) learned to detect and
  include extensions. Pass --with-extensions to enable that feature.
* (T192584) Stop incorrectly passing USE INDEX to RecentChange::newFromConds().
* Add default edit rate limit of 90 edits/minute for all users.
* (T196125) php-memcached 3.0 (provided with PHP 7.0) is now supported.
* (T196672) The mtime of extension.json files is now able to be zero.
* (T118683) Fix exception from &$user deref on HHVM in the TitleMoveComplete hook.
* (T180403) Validate $length in padleft/padright parser functions.
* (T143790) Make $wgEmailConfirmToEdit only affect edit actions.
* Special:BotPasswords now requires reauthentication.
* (T191608, T187638) Add 'logid' parameter to Special:Log.
* (T193829) Indicate when a Bot Password needs reset.
>>>>>>> 6ae354e8

== MediaWiki 1.27.4 ==
This is a security and maintenance release of the MediaWiki 1.27 branch.

=== Changes since 1.27.3 ===
* (T100085) Better handling of jobs execution in post-connection shutdown.
* (T141604) Support conditionally registered namespaces.
* (T167798) Fix highlighting for phrase queries and phrase search.
* (T151136) Provide credits information to callbacks.
* (T160462) Allow namespaces defined in extension.json to be overwritten locally.
* (T168856) Allow SVGs created by Dia to be uploaded.
* (T144705) (T148662) Password reset link is no longer shown when no reset options are
  available.
* (T143788) (T174262) Various backports for PHP 7.0 and 7.1 support.
* (T66795) $wgUserEmailUseReplyTo is now true by default to work around restrictive DMARC
  policies.
* DB_REPLICA constant added from REL1_28+ to ease backports to extensions and core.
* (T175439) Unbreak Postgres Updater when setting defaults for a column.
* (T160298) Remove use of implicitGroupBy() in ActiveUsersPager.
* (T142304) Allow putting the app ID in the password for bot passwords.
* Updated dev dependancy phpunit/phpunit from v4.8.24 to v4.8.36.
* (T178451) SECURITY: Potential XSS when $wgShowExceptionDetails = false and browser
  sends non-standard url escaping.
* (T165846) SECURITY: BotPassword login attempts weren't throttled.
* (T128209) SECURITY: Reflected File Download from api.php.
* (T134100) SECURITY: Do not reveal if user exists during login failure.
* (T176247) SECURITY: Ensure Message::rawParams can't lead to XSS.
* (T125163) SECURITY: Make anchor for headlines escape > and <.
* (T180237) SECURITY: Protect vendor folder with .htaccess.
* (T180231) SECURITY: Remove PHPUnit file with known RCE if exists in update.php.
* (T124404) SECURITY: XSS in langconverter when regex hits pcre.backtrack_limit.
* (T119158) SECURITY: Handle -{}- syntax in attributes safely.

== MediaWiki 1.27.3 ==
Due to a packaging error, the wrong version of the SyntaxHighlight extension was
included in the tarball version of MediaWiki 1.27.2. The version included had a
serious security issue in it (T158689). There was also some minor code fixes in
MediaWiki itself since 1.27.2, but none of them were security relevant.

=== Changes since 1.27.2 ===
* (T145664) Fix broken wincache merge() implementation
* (T163434) Add wikimedia/testing-access-wrapper for forwards compatibility
* (T153505) Fix php warnings on php 7.1 due to use of &$this

== MediaWiki 1.27.2 ==
This is a security and maintenance release of the MediaWiki 1.27 branch.

ApiCreateAccount was removed in 1.27.0. It was incorrectly still marked as
deprecated (rather than already removed) in the RELEASE-NOTES at the point 1.27.0
was released.

=== Changes since 1.27.1 ===

* (T68404) CSS3 attr() function with url type argument is no longer allowed
  in inline styles.
* $wgRunJobsAsync is now false by default (T142751). This change only affects
  wikis with $wgJobRunRate > 0.
* (T152717) Better escaping for PHP mail() command
* Submitting the lgtoken and lgpassword parameters in the query string to
  action=login is now deprecated and outputs a warning. They should be submitted
  in the POST body instead.
* Submitting sensitive authentication request parameters to action=clientlogin,
  action=createaccount, action=linkaccount, and action=changeauthenticationdata
  in the query string is now deprecated and outputs a warning. They should be
  submitted in the POST body instead.
* (T158766) Avoid SQL error on MSSQL when using selectRowCount()
* (T145635) Fix too long index error when installing with MSSQL.
* (T156184) $wgRawHtml will no longer apply to internationalization messages.
* (T160519) CACHE_ANYTHING will not be CACHE_ACCEL if no accelerator is installed.
* (T109140) (T122209) SECURITY: Special:UserLogin and Special:Search allow redirect
  to interwiki links.
* (T144845) SECURITY: XSS in SearchHighlighter::highlightText() when
  $wgAdvancedSearchHighlighting is true.
* (T125177) SECURITY: API parameters may now be marked as "sensitive" to keep
  their values out of the logs.
* (T150044) SECURITY: "Mark all pages visited" on the watchlist now requires a CSRF
  token.
* (T156184) SECURITY: Escape content model/format url parameter in message.
* (T151735) SECURITY: SVG filter evasion using default attribute values in DTD
  declaration.
* (T161453) SECURITY: LocalisationCache will no longer use the temporary directory
  in it's fallback chain when trying to work out where to write the cache.
* (T48143) SECURITY: Spam blacklist ineffective on encoded URLs inside file inclusion
  syntax's link parameter.
* (T108138) SECURITY: Sysops can undelete pages, although the page is protected against
  it.

== MediaWiki 1.27.1 ==

This is a maintenance release of the MediaWiki 1.27 branch.

=== Changes since 1.27.0 ===
* BREAKING CHANGE: $wgHTTPProxy is now *required* for all external requests
  made by MediaWiki via a proxy. Relying on the http_proxy environment
  variable is no longer supported.
* (T139565) SECURITY: API: Generate head items in the context of the given title
* (T137264) SECURITY: XSS in unclosed internal links
* (T133147) SECURITY: Escape '<' and ']]>' in inline <style> blocks
* (T133147) SECURITY: Require login to preview user CSS pages
* (T132926) SECURITY: Do not allow undeleting a revision deleted file if it is
  the top file
* (T129738) SECURITY: Make $wgBlockDisablesLogin also restrict logged in
  permissions
* (T129738) SECURITY: Make blocks log users out if $wgBlockDisablesLogin is true
* (T115333) SECURITY: Check read permission when loading page content in ApiParse
* (T57548) Remove support for $wgWellFormedXml = false, all output is now well formed
* (T139670) Move 'UserGetRights' call before application of Session::getAllowedUserRights()

== MediaWiki 1.27 ==

=== PHP version requirement ===
As of 1.27, MediaWiki now requires PHP 5.5.9 or higher (see Compatibility
section). Additionally, the following PHP extensions are required:
* ctype
* iconv
* json
* mbstring (new requirement in 1.27)
* xml
The following PHP extensions are strongly recommended:
* openssl

=== Configuration changes in 1.27 ===
* $wgAllowMicrodataAttributes and $wgAllowRdfaAttributes were removed,
  now always enabled. If you use RDFa on your wiki, you now have to explicitly
  set $wgHtml5Version to 'HTML+RDFa 1.0' or 'XHTML+RDFa 1.0'.
* $wgUseLinkNamespaceDBFields was removed.
* Deprecated $wgResourceLoaderMinifierStatementsOnOwnLine and
  $wgResourceLoaderMinifierMaxLineLength, because there was little value in
  making the behavior configurable. The default values (`false` for the former,
  1000 for the latter) are now hard-coded.
* $wgDebugDumpSqlLength was removed (deprecated in 1.24).
* $wgDebugDBTransactions was removed (deprecated in 1.20).
* $wgUseXVO has been removed, as it provides functionality only used by
  custom Wikimedia patches against Squid 2.x that probably noone uses in
  production anymore. There is now $wgUseKeyHeader that provides similar
  functionality but instead of the MediaWiki-specific X-Vary-Options header,
  uses the draft Key header standard.
* $wgScriptExtension (and support for '.php5' entry points) was removed. See the
  deprecation notice in the release notes for version 1.25 for advice on how to
  preserve support for '.php5' entry points via URL rewriting.
* Password handling via the User object has been deprecated and partially
  removed, pending the future introduction of AuthManager. In particular:
** expirePassword(), getPasswordExpireDate(), resetPasswordExpiration(), and
   getPasswordExpired() have been removed. They were unused outside of core.
** The mPassword, mNewpassword, mNewpassTime, and mPasswordExpires fields are
   now private and will be removed in the future.
** The getPassword() and getTemporaryPassword() methods now throw
   BadMethodCallException and will be removed in the future.
** The ability to pass 'password' and 'newpassword' to createNew() has been
   removed. The only users of it seem to have been using it to set invalid
   passwords, and so shouldn't be greatly affected.
** setPassword(), setInternalPassword(), and setNewpassword() have been
   deprecated, pending the introduction of AuthManager.
** User::randomPassword() is deprecated in favor of a new method
   PasswordFactory::generateRandomPasswordString()
** User::getPasswordFactory() is deprecated, callers should just create a
   PasswordFactory themselves.
** A new constructor, User::newSystemUser(), has been added to simplify the
   creation of passwordless "system" users for logged actions.
* $wgMaxSquidPurgeTitles was removed.
* $wgAjaxWatch was removed. This is now enabled by default.
* $wgUseInstantCommons now hotlinks Commons images by default instead of
  downloading originals and thumbnailing them locally. This allows wikis to save
  on CPU and bandwidth while reducing time to first byte for pages, even without
  a thumbnail handler. See $wgForeignFileRepos documentation for tweaks.
* (T27397) WebP is enabled by default as an uploadable filetype.
* (T48998) $wgArticlePath must now be either a full url, or start with a "/".
* $wgRateLimitLog was removed; use $wgDebugLogGroups['ratelimit'] instead.
* Deprecated API formats dbg, txt, and yaml have been removed.
* CLDRPluralRule* classes have been replaced with
  wikimedia/cldr-plural-rule-parser.
* Removed $wgProfilePerHost, $wgUDPProfilerHost, $wgUDPProfilerPort,
  $wgUDPProfilerFormatString, $wgStatsMethod, $wgAggregateStatsID,
  $wgStatsFormatString, and $wgProfileCallTree (deprecated since 1.20).
* For proper operation of LocalIdLookup with shared user tables, ensure that
  $wgSharedDB and $wgSharedTables are properly set even on the "central" wiki
  that all others are sharing from and that $wgLocalDatabases is set to the
  full list of sharing wikis on all those wikis.
* Massive overhaul to session handling:
** $wgSessionsInObjectCache is no longer supported and must be true, due to
   MediaWiki\Session\SessionManager. $wgSessionHandler is similarly no longer
   used.
** ObjectCacheSessionHandler is removed, replaced with
   MediaWiki\Session\PhpSessionHandler.
** PHP session handling in general ($_SESSION, session_id(), and so on) is
   deprecated. Use MediaWiki\Session\SessionManager instead. A new config
   variable, $wgPHPSessionHandling, is available to cause use of $_SESSION to
   issue a deprecation warning or to cause most PHP session handling to throw
   exceptions.
** Deprecated UserSetCookies hook. Session-handling extensions should generally
   be creating a custom subclass of CookieSessionProvider. Other extensions
   messing with cookies can no longer count on user data being saved in cookies
   versus other methods.
** Deprecated UserLoadFromSession hook, extensions should create a
   MediaWiki\Session\SessionProvider.
** The User cannot be loaded from session until after Setup.php completes.
   Attempts to do so will be ignored and the User will remain unloaded.
** CSRF tokens may be fetched from the MediaWiki\Session\Session, which uses
   the MediaWiki\Session\Token class.
* MediaWiki will now auto-create users as necessary, removing the need for
  extensions to do so. An 'autocreateaccount' right is added to allow
  auto-creation when 'createaccount' is not granted to all users.
* Deprecated AuthPluginAutoCreate hook in favor of LocalUserCreated.
* Most cookie-handling methods in User are deprecated.
* $wgAllowAsyncCopyUploads and $CopyUploadAsyncTimeout were removed. This was an
  experimental feature that has never worked.
* Login and createaccount tokens now vary by timestamp.
* LoginForm::getLoginToken() and LoginForm::getCreateaccountToken()
  return a MediaWiki\Session\Token, and tokens must be checked using that
  class's methods.
* $wgEnotifUseJobQ was removed and the job queue is always used.
* The functionality of the ApiSandbox extension has been merged into core. The
  extension should no longer be used.
* $wgPreloadJavaScriptMwUtil was removed (deprecated in 1.26).
  Extensions, skins, gadgets and scripts that use the mediawiki.util module must
  express a dependency on it.
* $wgIncludeLegacyJavaScript, deprecated in MediaWiki 1.26, now defaults false.
  Extensions, skins, gadgets and scripts that need the mediawiki.legacy.wikibits
  module should express a dependency on it.
* Removed configuration option $wgCopyrightIcon (deprecated since 1.18). Use
  $wgFooterIcons['copyright']['copyright'] instead.
* If the openssl and mcrypt PHP extensions are both unavailable, secure
  session storage (used for login) will raise an exception. This exception may
  be bypassed by setting $wgSessionInsecureSecrets = true.
* Massive overhaul to authentication:
** AuthPlugin and AuthPluginUser are deprecated.
** LoginForm and associated templates are deprecated. Extensions which called
   static LoginForm methods should be converted into authentication providers.
** The following hooks are deprecated:
*** AbortAutoAccount (create a MediaWiki\Auth\PreAuthenticationProvider instead)
*** AbortLogin (create a MediaWiki\Auth\PreAuthenticationProvider instead)
*** AbortNewAccount (create a MediaWiki\Auth\PreAuthenticationProvider instead)
*** AddNewAccount (use LocalUserCreated instead)
*** AuthPluginSetup (create a MediaWiki\Auth\PrimaryAuthenticationProvider instead)
*** ChangePasswordForm (use AuthChangeFormFields instead, or security levels)
*** LoginUserMigrated (create a MediaWiki\Auth\PreAuthenticationProvider instead)
*** UserCreateForm (create a MediaWiki\Auth\AuthenticationProvider of some type instead)
*** UserLoginForm (create a MediaWiki\Auth\AuthenticationProvider of some type instead)
** The following hooks are removed:
*** AbortChangePassword
*** LoginPasswordResetMessage
*** PrefsPasswordAudit
** The UserLoginComplete hook will no longer be called for all logins, only for
   those via the web UI. Use UserLoggedIn if you need to do something on all
   logins.
** $wgRequirePasswordforEmailChange is removed.
* $wgWellFormedXml has been removed.

=== New features in 1.27 ===
* $wgDataCenterUpdateStickTTL was also added. This decides how long a user
  sticks to the primary DC (via cookies) after they make changes to the site.
* Added a new hook, 'UserMailerTransformContent', to transform the contents
  of an email. This is similar to the EmailUser hook but applies to all mail
  sent via UserMailer.
* Added a new hook, 'UserMailerTransformMessage', to transform the contents
  of an emai after MIME encoding.
* Added a new hook, 'UserMailerSplitTo', to control which users have to be
  emailed separately (ie. there is a single address in the To: field) so
  user-specific changes to the email can be applied safely.
* $wgCdnMaxageLagged was added, which limits the CDN cache TTL
  when any load balancer uses a DB that is lagged beyond the 'max lag'
  setting in the relevant section of $wgLBFactoryConf.
* User::newSystemUser() may be used to simplify the creation of passwordless
  "system" users for logged actions from scripts and extensions.
* Extensions can now return detailed error information via the API when
  preventing user actions using 'getUserPermissionsErrors' and similar hooks
  by using ApiMessage instances instead of strings for the $result value.
* $wgAPIMaxLagThreshold was added to limit bot changes when databases lag
  becomes too high.
* Skins and extensions can now use FlexBox mixins (.flex-display(@display: flex)
  and .flex(@grow: 1, @shrink: 1, @width: auto, @order: 1)) in Less to create
  cross-browser-compatible FlexBox rules. Users will still need to add fallback
  float rules or the like for compatibility with IE9- separately.
* Added MWTimestamp::getTimezoneString() which returns the localized timezone
  string, if available. To localize this string, see the comments of
  $wgLocaltimezone in includes/DefaultSettings.php.
* Added CentralIdLookup, a service that allows extensions needing a concept of
  "central" users to get that without having to know about specific central
  authentication extensions.
* $wgMaxUserDBWriteDuration added to limit huge user-generated transactions.
  Regular web request transactions that takes longer than this are aborted.
* Added a new hook, 'TitleMoveCompleting', which runs before a page move is
  committed.
* $wgCdnReboundPurgeDelay was added to provide secondary delayed purges of URLs
  from CDN to mitigate DB replication lag and WAN cache purge lag.
* (T49162) Installer will default to setting CACHE_ACCEL as the main cache type
  if it is available.
* It is now possible to patrol file uploads (both for new files and new versions
  of existing files). Special:NewFiles has gained an option to filter by patrol
  status. This functionality can be disabled using $wgUseFilePatrol.
* MediaWiki\Session infrastructure allows for easier use of session mechanisms
  other than the usual cookies.
** SessionMetadata and SessionCheckInfo hooks allow for setting and checking
   custom session metadata.
* Added MWGrants and associated configuration settings $wgGrantPermissions and
  $wgGrantPermissionGroups to hold configuration for authentication features
  such as OAuth that want to allow restricting the user rights a user may make
  use of.
** If you're already using the OAuth extension, these new variables are
   identical to (and will replace) $wgMWOAuthGrantPermissions and
   $wgMWOAuthGrantPermissionGroups.
* Added MWRestrictions as a class to check restrictions on a WebRequest, e.g.
  to assert that the request comes from a particular IP range.
* Added bot passwords, a rights-restricted login mechanism for API-using bots.
* Whitelisted the following HTML attributes for all elements in wikitext:
  aria-describedby, aria-flowto, aria-label, aria-labelledby, aria-owns.
* Removed "presentation" restriction on the HTML role attribute in wikitext.
  All values are now allowed for the role attribute.
* $wgContentHandlers now also supports callbacks to create an instance of the
  appropriate ContentHandler subclass.
* Added $wgAuthenticationTokenVersion, which if non-null prevents the
  user_token database field from being exposed in cookies. Setting this would
  be a good idea, but will log out all current sessions.
* $wgEventRelayerConfig was added, for managing PubSub event relay configuration,
  specifically for reliable CDN url purges.
* Requests have unique IDs, equal to the UNIQUE_ID environment variable (when
  MediaWiki is behind Apache+mod_unique_id or something similar) or a randomly-
  generated 24-character string. This request ID is used to annotate log records
  and error messages. It is available client-side via mw.config.get( 'wgRequestId' ).
  The request ID supplants exception IDs. Accordingly, MWExceptionHandler::getLogId()
  is deprecated.
* (T33313) Add a preference for watching uploads by default, also applies
  to API-based upload tools.
* $wgJpegPixelFormat was added to override chroma subsampling for JPEG image
  thumbnails created via ImageMagick. Defaults to 'yuv420', providing bandwidth
  savings versus the previous behavior on many files.
* MediaWiki\Auth infrastructure (called "AuthManager") allows for more flexible
  configuration of multiple authentication pieces that was possible with
  AuthPlugin. For example, it's now easy to plug in second-factor
  authentication, or add additional checks to the login process, or to support
  multiple login methods at once, or to support non-password-based login methods.
** Providers are configured via the global setting $wgAuthManagerConfig.
** New hook, AuthChangeFormFields, to adjust the form fields on
   AuthManager-related special pages.
** New hook, AuthManagerLoginAuthenticateAudit, for additional logging of
   AuthManager-related authentication requests.
** New hook, ChangeAuthenticationDataAudit, for additional logging of
   AuthManager-related authentication data changes.
** New hook, SecuritySensitiveOperationStatus, to work with the new mechanism
   for requiring a recent login before taking security-sensitive operations
   like changing a password.
** Two new globals, $wgChangeCredentialsBlacklist and $wgRemoveCredentialsBlacklist
   can be used to prevent the web UI and the API changing certain authentication data.
* The file upload dialog (available if you install WikiEditor or VisualEditor)
  can now be configured using $wgUploadDialog.

=== External library changes in 1.27 ===

==== Upgraded external libraries ====
* Updated oojs/oojs-ui from v0.12.12 to v0.13.3.
* Updated composer/semver from v1.0.0 to v1.2.0.
* Updated liuggio/statsd-php-client to 1.0.18.
* Updated QUnit from v1.18.0 to v1.22.0.

==== New external libraries ====
* Added wikimedia/base-convert v1.0.1.
* Added wikimedia/cldr-plural-rule-parser v1.0.0.
* Added wikimedia/relpath v1.0.3.
* Added wikimedia/running-stat v1.1.0.
* Added wikimedia/php-session-serializer v1.0.3.

==== Removed and replaced external libraries ====

=== Bug fixes in 1.27 ===
* Special:Upload will now display correct maximum allowed file size when running
  under HHVM (T116347).
* (T54077) The APIEditBeforeSave hook will once again give only the content of
  the section being edited, rather than the whole revision. This reverts the
  change made in MediaWiki 1.22.

=== Action API changes in 1.27 ===
* Added list=allrevisions.
* generator=recentchanges now has the option to generate revids.
* ApiPageSet::setRedirectMergePolicy() was added. This allows generator
  modules to define how generator data for a redirect source gets merged
  into the redirect destination.
* prop=imageinfo&iiprop=uploadwarning will no longer include the possibility of
  "was-deleted" warning.
* Added difftotextpst to query=revisions which preforms a pre-save transform on
  the text before diffing it.
* Deprecated formats dbg, txt, and yaml have been removed.
* (T47988) The protect log event details now use new-style formatting.
* The following response properties from action=login are deprecated, and may
  be removed in the future: lgtoken, cookieprefix, sessionid. Clients should
  handle cookies to properly manage session state.
* action=login transparently allows login using bot passwords. Clients should
  merely need to change the username and password used after setting up a bot
  password.
* action=upload no longer understands statuskey, asyncdownload or leavemessage.
* action=login is deprecated for uses other than bot passwords.
* list=users can now indicate if a missing username is creatable.
* action=createaccount is changed in a non-backwards-compatible manner.
* Added action=query&meta=authmanagerinfo.
* Added action=clientlogin to be used to log into the main account instead of
   action=login.
* Added action=linkaccount.
* Added action=unlinkaccount.
* Added action=changeauthenticationdata.
* Added action=removeauthenticationdata.
* Added action=resetpassword.
* (T125177) SECURITY: API parameters may now be marked as "sensitive" to keep
  their values out of the logs.

=== Action API internal changes in 1.27 ===
* ApiQueryORM removed.
* The following classes have been removed:
** ApiFormatDbg
** ApiFormatTxt
** ApiFormatYaml
* ApiBase::addTokenProperties() was removed (deprecated since 1.24).
* ApiBase::getFinalPossibleErrors() was removed (deprecated since 1.24).
* ApiBase::getFinalResultProperties() was removed (deprecated since 1.24).
* ApiBase::getRequireAtLeastOneParameterErrorMessages() was removed (deprecated since 1.24).
* ApiBase::getPossibleErrors() was removed (deprecated since 1.24).
* ApiBase::getRequireMaxOneParameterErrorMessages() was removed (deprecated since 1.24).
* ApiBase::getRequireOnlyOneParameterErrorMessages() was removed (deprecated since 1.24).
* ApiBase::getResultProperties() was removed (deprecated since 1.24).
* ApiBase::getTitleOrPageIdErrorMessage() was removed (deprecated since 1.24).
* ApiBase::parseErrors() was removed (deprecated since 1.24).
* ApiQueryBase::titleToKey(), ApiQueryBase::keyToTitle() and
  ApiQueryBase::keyPartToTitle() all removed (deprecated since 1.24).
* ApiQueryBase::checkRowCount() was removed (deprecated since 1.24).
* ApiQueryBase::getDirectionDescription() was removed (deprecated since 1.25).
* ApiQuery::getGenerators() was removed (deprecated since 1.21).
* ApiQuery::getModules() was removed (deprecated since 1.21).
* ApiQuery::getModuleType() was removed (deprecated since 1.21).
* ApiQuery::setGeneratorContinue() was removed (deprecated since 1.24).
* ApiMain::getModules() was removed (deprecated since 1.21).
* ApiBase::getVersion() was removed (deprecated since 1.21).
* ApiMain::getShowVersions() was removed (deprecated in 1.21).
* ApiMain::addModule() was removed (deprecated in 1.21).
* ApiMain::addFormat() was removed (deprecated in 1.21).
* ApiMain::getFormats() was removed (deprecated in 1.21).
* ApiPageSet::finishPageSetGeneration() was removed (deprecated in 1.21).
* ApiCreateAccount was removed.

=== Languages updated in 1.27 ===

MediaWiki supports over 350 languages. Many localisations are updated
regularly. Below only new and removed languages are listed, as well as
changes to languages because of Phabricator reports.

* (T113688) Change default numerals from Gurmukhi to Arabic for Punjabi locale.
* (T116020) Aliases of magic words in MessagesXx.php are sorted by usage.

=== Other changes in 1.27 ===
* Added dependency injection (DI) infrastructure, see docs/injection.txt for details.
  It is planned to incrementally move MediaWiki code towards using DI, using the
  service locator (SL) pattern as a stepping stone.
* ProfilerOutputUdp was removed. Note that there is a ProfilerOutputStats class.
* WikiPage::doDeleteArticleReal() and WikiPage::doDeleteArticle() now
  ignore the 2nd and 3rd arguments (formerly $id and $commit).
* Removed "loaderScripts" option from ResourceLoaderFileModule class.
* Removed ORM-like wrapper added in 1.20.
* LinkCache::getGoodLinks and LinkCache::getBadLinks were removed
  (deprecated in 1.26).
* WikiPage::doQuickEdit() was removed (deprecated since 1.21).
* Removed SiteObject and SiteArray classes (deprecated in 1.21).
* MessageBlobStore::getInstance() was removed (deprecated since 1.25).
* (T84937) Free external links ("autolinked" urls) will now be terminated
  by &nbsp; and HTML entity encodings of &nbsp, <, and >.
* (T36948) The default file revert message's timestamp is now in
  $wgLocaltimezone, instead of UTC.
* The default name of the 'suppress' group page has been changed from
  'Project:Oversight' to 'Project:Suppress'.
* DatabaseBase::resultObject() is now protected (use outside Database classes
  not necessary since 1.11).
* Calling ResourceLoaderFileModule::readStyleFiles() without a
  ResourceLoaderContext instance is deprecated.
* ResourceLoader::getLessCompiler() now takes an optional parameter of
  additional LESS variables to set for the compiler.
* wfBaseConvert() marked as deprecated, use Wikimedia\base_convert() directly
  instead.
* Obsolete maintenance scripts clearCacheStats.php and showCacheStats.php
  were removed. The underlying data is sent to StatsD (see $wgStatsdServer).
* Removed msg_resource_links database table and associated code.
* Removed msg_resource database table and associated code.
* Skin::getNamespaceNotice() was removed.
* wfIsConfiguredProxy() was removed (deprecated since 1.24).
* wfDebugTimer() was removed (deprecated since 1.25).
* wfIsTrustedProxy() was removed (deprecated since 1.24).
* wfGetIP() was removed (deprecated since 1.19).
* MWHookException was removed.
* OutputPage::appendSubtitle() was removed (deprecated since 1.19).
* OutputPage::loginToUse() was removed (deprecated since 1.19).
* Article::loadContent() was removed (deprecated since 1.19).
* User::editToken() was removed (deprecated since 1.19).
* Removed --force-normal option of dumpBackup.php, as it no longer served
  any useful purpose since 1.22.
* The functions processOption() and processArgs() on the BackupDumper and
  TextPassDumper classes have been removed.
* The maintenance/backupTextPass.inc file was deleted. You should include
  maintenance/dumpTextPass.php instead.
* WikiPage::getUsedTemplates() was removed (deprecated since 1.19).
* wfEmptyMsg() was removed (deprecated since 1.18).
* OutputPage::permissionRequired() was removed (deprecated since 1.18).
* OutputPage::blockedPage() was removed (deprecated since 1.18).
* User::getSkin() was removed (deprecated since 1.18).
* OutputPage::includeJQuery() was removed (deprecated since 1.17).
* WikiPage::updateRestrictions() was removed (deprecated since 1.19).
* WikiPage::testPreSaveTransform() was removed (deprecated since 1.19).
* LogPage::logName() was removed (deprecated since 1.19).
* LogPage::logHeader() was removed (deprecated since 1.19).
* wfCheckLimits() was removed (deprecated since 1.24).
* Linker::makeKnownLinkObj() was removed (deprecated since 1.16).
* Linker::makeLinkObj() was removed (deprecated since 1.16).
* wfMsgForContentNoTrans() was removed (deprecated since 1.18).
* ChangesList::usePatrol was removed (deprecated since 1.22).
* wfMsgNoTrans() was removed (deprecated since 1.18).
* Linker::makeImageLink2 was removed (deprecated since 1.20).
* Title::userIsWatching() was removed (deprecated since 1.20).
* Removed WaitForSlave maintenance script; use SELECT MASTER_POS_WAIT()
  database function directly instead.
* wfMsg() was removed (deprecated since 1.18).
* wfMsgForContent() was removed (deprecated since 1.18).
* wfMsgReal() was removed (deprecated since 1.18).
* wfMsgGetKey() was removed (deprecated since 1.18).
* wfMsgHtml() was removed (deprecated since 1.18).
* wfMsgWikiHtml() was removed (deprecated since 1.18).
* wfMsgExt() was removed (deprecated since 1.18).
* Language::armourMath() was removed (deprecated since 1.22).
* LanguageConverter::armourMath() was removed (deprecated since 1.22).
* FakeConverter::armourMath() was removed (deprecated since 1.22).
* The unused jquery.validate ResourceLoader module was removed.
* FileRepo::getRootUrl() was removed (deprecated since 1.20).
* User::generateToken() was removed (deprecated since 1.20).
* WikiPage::getRawText() was removed (deprecated since 1.21).
* ParserOutput::hasCustomDataUpdates() was removed (deprecated since 1.25).
* ParserOutput::addSecondaryDataUpdate() was removed (deprecated since 1.25).
* ParserOutput::getSecondaryDataUpdates() was removed (deprecated since 1.25).
* Gallery images with multiple caption pipes no longer concatenate them all
  together but instead pick the final one, similar to image syntax.
* XML-like parser tags (such as <gallery>), when unclosed, will be left unparsed
  rather than consume everything until the end of the page.
* New maintenance script resetUserEmail.php allows sysadmins to reset user emails in case
  a user forgot password/account was stolen.
* wfCheckEntropy() was removed (deprecated in 1.27).
* Browser support for Internet Explorer 8 lowered from Grade A to Grade C.
* ContentHandler::supportsCategories method added. Default is true.
  CategoryMembershipChangeJob updates are skipped for content that
  does not support categories.
* wikidiff difference engine is no longer supported, anyone still using it are encouraged
  to upgrade to wikidiff2 which is actively maintained and has better package availability.
* Database logic was removed from WatchedItem and a WatchedItemStore was created:
** WatchedItem::IGNORE_USER_RIGHTS and WatchedItem::CHECK_USER_RIGHTS were deprecated.
   User::IGNORE_USER_RIGHTS and User::CHECK_USER_RIGHTS were introduced.
** WatchedItem::fromUserTitle was deprecated in favour of the constructor.
** WatchedItem::resetNotificationTimestamp was deprecated.
** WatchedItem::batchAddWatch was deprecated.
** WatchedItem::addWatch was deprecated.
** WatchedItem::removeWatch was deprecated.
** WatchedItem::isWatched was deprecated.
** WatchedItem::duplicateEntries was deprecated.
** EmailNotification::updateWatchlistTimestamp was deprecated.
** User::getWatchedItem was removed.
* Unit tests don't work with external PHPUnit anymore, Composer is now the only supported
  way. Run `composer install` to install it and other dev dependencies to run unit tests.
* wl_id field added to the watchlist table.
* Revision::getRawText() was removed (deprecated since 1.21).
* WikiPage::replaceSection() was removed (deprecated since 1.21).
* Article::replaceSection() was removed (deprecated since 1.21).
* Language::getLangObj() was removed (deprecated since 1.24).
* Language::getLanguageName() was removed (deprecated since 1.20).
* Language::getLanguageNames() was removed (deprecated since 1.20).
* Language::getTranslatedLanguageNames() was removed (deprecated since 1.20).
* Language::specialPage() was removed (deprecated since 1.24).
* MediaWikiTestCase::assertException() was removed (deprecated since 1.22).
* OutputPage::getHeadItems() was removed (deprecated since 1.24).
* OutputPage::getScript() was removed (deprecated since 1.24).
* OutputPage::out() was removed (deprecated since 1.22).
* OutputPage::setAllowedModules() was removed (deprecated since 1.24).
* UserrightsPage::makeGroupNameListForLog() was removed (deprecated since 1.21).
* MediaWikiSite::newFromGlobalId() was removed (deprecated since 1.21).
* Title::newFromRedirect() was removed (deprecated since 1.21).
* Skin::commonPrintStylesheet() was removed (deprecated since 1.22).
* Skin::getCommonStylePath() was removed (deprecated since 1.24).
* Skin::newFromKey() was removed (deprecated since 1.24).
* Skin::getUsableSkins() was removed (deprecated since 1.23).
* LoadBalancer::pickRandom() was removed (deprecated in 1.21).
* Article::getUndoText() and WikiPage::getUndoText were removed (deprecated since
  1.21).
* DifferenceEngine::setText() was removed (deprecated in 1.21).
* Title::newFromRedirectArray() was removed (deprecated in 1.21).
* UserMailer::send() no longer accepts $replyto as the 5th argument and $contentType
  as the 6th. These must be passed in the options array now.
* Title::newFromRedirectRecurse() was removed (deprecated in 1.21).
* Skin::accesskey was removed (deprecated since 1.21).
* Skin::blockLink was removed (deprecated since 1.21).
* Skin::buildRollbackLink was removed (deprecated since 1.21).
* Skin::emailLink was removed (deprecated since 1.21).
* Skin::formatComment was removed (deprecated since 1.21).
* Skin::formatHiddenCategories was removed (deprecated since 1.21).
* Skin::formatLinksInComment was removed (deprecated since 1.21).
* Skin::formatRevisionSize was removed (deprecated since 1.21).
* Skin::formatSize was removed (deprecated since 1.21).
* Skin::formatTemplates was removed (deprecated since 1.21).
* Skin::generateTOC was removed (deprecated since 1.21).
* Skin::getInternalLinkAttributes was removed (deprecated since 1.21).
* Skin::getInternalLinkAttributesObj was removed (deprecated since 1.21).
* Skin::getInterwikiLinkAttributes was removed (deprecated since 1.21).
* Skin::getInvalidTitleDescription was removed (deprecated since 1.21).
* Skin::getLinkColour was removed (deprecated since 1.21).
* Skin::getRevDeleteLink was removed (deprecated since 1.21).
* Skin::getRollbackEditCount was removed (deprecated since 1.21).
* Skin::makeBrokenImageLinkObj was removed (deprecated since 1.21).
* Skin::makeCommentLink was removed (deprecated since 1.21).
* Skin::makeExternalImage was removed (deprecated since 1.21).
* Skin::makeExternalLink was removed (deprecated since 1.21).
* Skin::makeHeadline was removed (deprecated since 1.21).
* Skin::makeImageLink was removed (deprecated since 1.21).
* Skin::makeMediaLinkFile was removed (deprecated since 1.21).
* Skin::makeMediaLinkObj was removed (deprecated since 1.21).
* Skin::makeSelfLinkObj was removed (deprecated since 1.21).
* Skin::makeThumbLink2 was removed (deprecated since 1.21).
* Skin::makeThumbLinkObj was removed (deprecated since 1.21).
* Skin::normaliseSpecialPage was removed (deprecated since 1.21).
* Skin::normalizeSubpageLink was removed (deprecated since 1.21).
* Skin::processResponsiveImages was removed (deprecated since 1.21).
* Skin::revComment was removed (deprecated since 1.21).
* Skin::revDeleteLink was removed (deprecated since 1.21).
* Skin::revDeleteLinkDisabled was removed (deprecated since 1.21).
* Skin::revUserLink was removed (deprecated since 1.21).
* Skin::revUserTools was removed (deprecated since 1.21).
* Skin::specialLink was removed (deprecated since 1.21).
* Skin::splitTrail was removed (deprecated since 1.21).
* Skin::titleAttrib was removed (deprecated since 1.21).
* Skin::tocIndent was removed (deprecated since 1.21).
* Skin::tocLine was removed (deprecated since 1.21).
* Skin::tocLineEnd was removed (deprecated since 1.21).
* Skin::tocList was removed (deprecated since 1.21).
* Skin::tocUnindent was removed (deprecated since 1.21).
* Skin::tooltip was removed (deprecated since 1.21).
* Skin::tooltipAndAccesskeyAttribs was removed (deprecated since 1.21).
* Skin::userTalkLink was removed (deprecated since 1.21).
* Skin::userToolLinksRedContribs was removed (deprecated since 1.21).
* wikidiff3 is now the default and only PHP diff engine. It provides improved diff
  performance on complex changes. $wgExternalDiffEngine = 'wikidiff3' therefore
  makes no difference now. Users are still recommended to use wikidiff2 if possible,
  though.
* User::addNewUserLogEntry() was deprecated.
* User::addNewUserLogEntryAutoCreate() was deprecated.
* User::isPasswordReminderThrottled() was deprecated.
* Bot-oriented parameters to Special:UserLogin (wpCookieCheck, wpSkipCookieCheck)
  were removed.
* Installer can now be customized without patching MediaWiki code, see
  mw-config/overrides/README for details.

== Compatibility ==

MediaWiki 1.27 requires PHP 5.5.9 or later. There is experimental support for
HHVM 3.6.5 or later.

MySQL is the recommended DBMS. PostgreSQL or SQLite can also be used, but
support for them is somewhat less mature. There is experimental support for
Oracle and Microsoft SQL Server.

The supported versions are:

* MySQL 5.0.3 or later
* PostgreSQL 8.3 or later
* SQLite 3.3.7 or later
* Oracle 9.0.1 or later
* Microsoft SQL Server 2005 (9.00.1399)

== Upgrading ==

1.27 has several database changes since 1.26, and will not work without schema
updates. Note that due to changes to some very large tables like the revision
table, the schema update may take quite long (minutes on a medium sized site,
many hours on a large site).

If upgrading from before 1.11, and you are using a wiki as a commons
repository, make sure that it is updated as well. Otherwise, errors may arise
due to database schema changes.

If upgrading from before 1.7, you may want to run refreshLinks.php to ensure
new database fields are filled with data.

If you are upgrading from MediaWiki 1.4.x or earlier, you should upgrade to
1.5 first. The upgrade script maintenance/upgrade1_5.php has been removed
with MediaWiki 1.21.

Don't forget to always back up your database before upgrading!

See the file UPGRADE for more detailed upgrade instructions.

For notes on 1.26.x and older releases, see HISTORY.

== Online documentation ==

Documentation for both end-users and site administrators is available on
MediaWiki.org, and is covered under the GNU Free Documentation License (except
for pages that explicitly state that their contents are in the public domain):

       https://www.mediawiki.org/wiki/Documentation

== Mailing list ==

A mailing list is available for MediaWiki user support and discussion:

       https://lists.wikimedia.org/mailman/listinfo/mediawiki-l

A low-traffic announcements-only list is also available:

       https://lists.wikimedia.org/mailman/listinfo/mediawiki-announce

It's highly recommended that you sign up for one of these lists if you're
going to run a public MediaWiki, so you can be notified of security fixes.

== IRC help ==

There's usually someone online in #mediawiki on irc.freenode.net.<|MERGE_RESOLUTION|>--- conflicted
+++ resolved
@@ -2,18 +2,13 @@
 
 THIS IS NOT A RELEASE YET!
 
-<<<<<<< HEAD
-=======
 This is a security and maintenance release of the MediaWiki 1.27 branch.
 
->>>>>>> 6ae354e8
 === Changes since 1.27.4 ===
 * Upgraded Moment.js from v2.8.4 to v2.19.3.
 * (T160298) Fixed Special:ActiveUsers due to bad backport.
 * (T87572) Make FormatMetadata::flattenArrayReal() work for an associative array.
 * Updated list of SPDX licenses for extensions.
-<<<<<<< HEAD
-=======
 * (T189567) the CLI installer (maintenance/install.php) learned to detect and
   include extensions. Pass --with-extensions to enable that feature.
 * (T192584) Stop incorrectly passing USE INDEX to RecentChange::newFromConds().
@@ -26,7 +21,6 @@
 * Special:BotPasswords now requires reauthentication.
 * (T191608, T187638) Add 'logid' parameter to Special:Log.
 * (T193829) Indicate when a Bot Password needs reset.
->>>>>>> 6ae354e8
 
 == MediaWiki 1.27.4 ==
 This is a security and maintenance release of the MediaWiki 1.27 branch.
