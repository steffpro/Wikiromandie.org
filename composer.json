--- conflicted
+++ resolved
@@ -46,11 +46,7 @@
 		"wikimedia/cdb": "1.4.1",
 		"wikimedia/cldr-plural-rule-parser": "1.0.0",
 		"wikimedia/common-passwords": "0.2.0",
-<<<<<<< HEAD
-		"wikimedia/composer-merge-plugin": "2",
-=======
 		"wikimedia/composer-merge-plugin": "2.0.1",
->>>>>>> ec48f694
 		"wikimedia/html-formatter": "1.0.2",
 		"wikimedia/ip-set": "2.1.0",
 		"wikimedia/ip-utils": "1.0.0",
@@ -96,11 +92,11 @@
 		"wmde/hamcrest-html-matchers": "^0.1.0"
 	},
 	"repositories": [
-                {
-                        "type": "git",
-                        "url": "https://github.com/ejegg/login-and-pay-with-amazon-sdk-php"
-                }
-        ],
+		{
+			"type": "git",
+			"url": "https://github.com/ejegg/login-and-pay-with-amazon-sdk-php"
+		}
+	],
 	"replace": {
 		"symfony/polyfill-ctype": "1.99",
 		"symfony/polyfill-mbstring": "1.99"
@@ -129,12 +125,8 @@
 		]
 	},
 	"scripts": {
-<<<<<<< HEAD
 		"lint": "parallel-lint --exclude vendor .",
-=======
-		"lint": "parallel-lint --exclude vendor",
 		"phan": "phan -d . --long-progress-bar",
->>>>>>> ec48f694
 		"phpcs": "phpcs -p -s",
 		"fix": [
 			"phpcbf"
@@ -160,9 +152,9 @@
 	"config": {
 		"optimize-autoloader": true,
 		"prepend-autoloader": false,
-                "platform": {
-                        "php": "7.3.19"
-                }
+		"platform": {
+			"php": "7.3.19"
+		}
 	},
 	"extra": {
 		"merge-plugin": {
