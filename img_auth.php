--- conflicted
+++ resolved
@@ -26,11 +26,7 @@
  **/
 
 define( 'MW_NO_OUTPUT_COMPRESSION', 1 );
-if ( isset( $_SERVER['MW_COMPILED'] ) ) {
-	require ( 'phase3/includes/WebStart.php' );
-} else {
-	require ( dirname( __FILE__ ) . '/includes/WebStart.php' );
-}
+require_once( dirname( __FILE__ ) . '/includes/WebStart.php' );
 wfProfileIn( 'img_auth.php' );
 require_once( dirname( __FILE__ ) . '/includes/StreamFile.php' );
 
@@ -39,17 +35,6 @@
 	&& in_array( 'read', User::getGroupPermissions( array( '*' ) ), true ) )
 {
 	wfForbidden('img-auth-accessdenied','img-auth-public');
-}
-
-$matches = WebRequest::getPathInfo();
-$path = $matches['title'];
-
-// Check for bug 28235: QUERY_STRING overriding the correct extension
-<<<<<<< HEAD
-if ( isset( $_SERVER['QUERY_STRING'] )
-	&& preg_match( '/\.[^\\/:*?"<>|%]+(#|\?|$)/i', $_SERVER['QUERY_STRING'] ) )
-{
-	wfForbidden( 'img-auth-accessdenied', 'img-auth-bad-query-string' );
 }
 
 // Extract path and image information
@@ -61,7 +46,9 @@
 	$path = "/$path";
 } else {
 	$path = $_SERVER['PATH_INFO'];
-=======
+}
+
+// Check for bug 28235: QUERY_STRING overriding the correct extension
 $dotPos = strpos( $path, '.' );
 $whitelist = array();
 if ( $dotPos !== false ) {
@@ -70,7 +57,6 @@
 if ( !$wgRequest->checkUrlExtension( $whitelist ) )
 {
 	return;
->>>>>>> 8e4cb0d2
 }
 
 $filename = realpath( $wgUploadDirectory . $path );
