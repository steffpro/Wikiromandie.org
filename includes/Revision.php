--- conflicted
+++ resolved
@@ -1264,8 +1264,6 @@
 		$rev_id = isset( $this->mId )
 			? $this->mId
 			: $dbw->nextSequenceValue( 'revision_rev_id_seq' );
-<<<<<<< HEAD
-
 		$row = array(
 			'rev_id'         => $rev_id,
 			'rev_page'       => $this->mPage,
@@ -1283,27 +1281,6 @@
 			'rev_sha1'       => is_null( $this->mSha1 )
 				? Revision::base36Sha1( $this->mText )
 				: $this->mSha1,
-=======
-		$dbw->insert( 'revision',
-			array(
-				'rev_id'         => $rev_id,
-				'rev_page'       => $this->mPage,
-				'rev_text_id'    => $this->mTextId,
-				'rev_comment'    => $this->mComment,
-				'rev_minor_edit' => $this->mMinorEdit ? 1 : 0,
-				'rev_user'       => $this->mUser,
-				'rev_user_text'  => $this->mUserText,
-				'rev_timestamp'  => $dbw->timestamp( $this->mTimestamp ),
-				'rev_deleted'    => $this->mDeleted,
-				'rev_len'        => $this->mSize,
-				'rev_parent_id'  => is_null( $this->mParentId )
-					? $this->getPreviousRevisionId( $dbw )
-					: $this->mParentId,
-				'rev_sha1'       => is_null( $this->mSha1 )
-					? self::base36Sha1( $this->mText )
-					: $this->mSha1
-			), __METHOD__
->>>>>>> 4bed2c4a
 		);
 
 		if ( $wgContentHandlerUseDB ) {
