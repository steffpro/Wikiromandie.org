--- conflicted
+++ resolved
@@ -1105,23 +1105,13 @@
 	}
 
 	/**
-<<<<<<< HEAD
-	 * Build a Content-Disposition header value per RFC 6266
-=======
 	 * Build a Content-Disposition header value per RFC 6266.
->>>>>>> e40a90f0
 	 *
 	 * @param $type string One of (attachment, inline)
 	 * @param $filename string Suggested file name (should not contain slashes)
 	 * @return string
 	 * @since 1.20
 	 */
-<<<<<<< HEAD
-	final public static function makeContentDisposition( $type, $filename ) {
-		$type = strtolower( $type );
-		$type = in_array( $type, array( 'inline', 'attachment' ) ) ? $type : 'inline';
-		return "$type; filename*=UTF-8''" . rawurlencode( basename( $filename ) );
-=======
 	final public static function makeContentDisposition( $type, $filename = '' ) {
 		$parts = array();
 
@@ -1136,7 +1126,6 @@
 		}
 
 		return implode( ';', $parts );
->>>>>>> e40a90f0
 	}
 
 	/**
