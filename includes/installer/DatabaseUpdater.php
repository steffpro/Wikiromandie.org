--- conflicted
+++ resolved
@@ -579,10 +579,7 @@
 			else {
 				$this->applyPatch( $patch, $fullpath, $msg );
 			}
-<<<<<<< HEAD
-=======
-
->>>>>>> 84a54a63
+
 		} else {
 			$this->output( "...$table doesn't exist.\n" );
 		}
