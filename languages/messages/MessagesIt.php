<?php
/** Italian (italiano)
 *
 * See MessagesQqq.php for message documentation incl. usage of parameters
 * To improve a translation please visit http://translatewiki.net
 *
 * @ingroup Language
 * @file
 *
 * @author .anaconda
 * @author Airon90
 * @author Amire80
 * @author Andria
 * @author Aushulz
 * @author Beta16
 * @author Blaisorblade
 * @author Broc
 * @author BrokenArrow
 * @author Brownout
 * @author Candalua
 * @author Civvì
 * @author Cruccone
 * @author Cryptex
 * @author Dakrismeno
 * @author Danmaz74
 * @author Darth Kule
 * @author F. Cosoleto
 * @author Felis
 * @author FollowTheMedia
 * @author Gianfranco
 * @author HalphaZ
 * @author Jasonbleinel
 * @author Kaganer
 * @author Klutzy
 * @author Marco 27
 * @author Martorell
 * @author Marzedu
 * @author McDutchie
 * @author Melos
 * @author Minerva Titani
 * @author Nemo bis
 * @author Nick1915
 * @author Ninniuz
 * @author Od1n
 * @author Oile11
 * @author Omnipaedista
 * @author PaoloRomano
 * @author Pietrodn
 * @author Pinodd
 * @author Ramac
 * @author Raoli
 * @author Remember the dot
 * @author Rippitippi
 * @author S.Örvarr.S
 * @author SabineCretella
 * @author Stefano-c
 * @author Tonyfroio
 * @author Trixt
 * @author Una giornata uggiosa '94
 * @author Vajotwo
 * @author Valepert
 * @author Ximo17
 * @author Xpensive
 * @author ZioNicco
 * @author לערי ריינהארט
 */

$namespaceNames = array(
	NS_MEDIA            => 'Media',
	NS_SPECIAL          => 'Speciale',
	NS_TALK             => 'Discussione',
	NS_USER             => 'Utente',
	NS_USER_TALK        => 'Discussioni_utente',
	NS_PROJECT_TALK     => 'Discussioni_$1',
	NS_FILE             => 'File',
	NS_FILE_TALK        => 'Discussioni_file',
	NS_MEDIAWIKI        => 'MediaWiki',
	NS_MEDIAWIKI_TALK   => 'Discussioni_MediaWiki',
	NS_TEMPLATE         => 'Template',
	NS_TEMPLATE_TALK    => 'Discussioni_template',
	NS_HELP             => 'Aiuto',
	NS_HELP_TALK        => 'Discussioni_aiuto',
	NS_CATEGORY         => 'Categoria',
	NS_CATEGORY_TALK    => 'Discussioni_categoria',
);

$namespaceAliases = array(
	'Immagine' => NS_FILE,
	'Discussioni_immagine' => NS_FILE_TALK,
);

$separatorTransformTable = array( ',' => "\xc2\xa0", '.' => ',' );

$dateFormats = array(
	'mdy time' => 'H:i',
	'mdy date' => 'M j, Y',
	'mdy both' => 'H:i, M j, Y',

	'dmy time' => 'H:i',
	'dmy date' => 'j M Y',
	'dmy both' => 'H:i, j M Y',

	'ymd time' => 'H:i',
	'ymd date' => 'Y M j',
	'ymd both' => 'H:i, Y M j',
);

$specialPageAliases = array(
	'Activeusers'               => array( 'UtentiAttivi' ),
	'Allmessages'               => array( 'Messaggi' ),
	'Allpages'                  => array( 'TutteLePagine' ),
	'Ancientpages'              => array( 'PagineMenoRecenti' ),
	'Badtitle'                  => array( 'TitoloErrato' ),
	'Blankpage'                 => array( 'PaginaVuota' ),
	'Block'                     => array( 'Blocca' ),
	'Blockme'                   => array( 'BloccaProxy' ),
	'Booksources'               => array( 'RicercaISBN' ),
	'BrokenRedirects'           => array( 'RedirectErrati' ),
	'Categories'                => array( 'Categorie' ),
	'ChangeEmail'               => array( 'CambiaEmail' ),
	'ChangePassword'            => array( 'CambiaPassword' ),
	'ComparePages'              => array( 'ComparaPagine' ),
	'Confirmemail'              => array( 'ConfermaEMail' ),
	'Contributions'             => array( 'Contributi', 'ContributiUtente', 'Edit' ),
	'CreateAccount'             => array( 'CreaAccount' ),
	'Deadendpages'              => array( 'PagineSenzaUscita' ),
	'DeletedContributions'      => array( 'ContributiCancellati' ),
	'Disambiguations'           => array( 'Disambigua' ),
	'DoubleRedirects'           => array( 'RedirectDoppi' ),
	'EditWatchlist'             => array( 'ModificaOsservati', 'ModificaOsservatiSpeciali', 'ModificaListaSeguiti' ),
	'Emailuser'                 => array( 'InviaEMail' ),
	'Export'                    => array( 'Esporta' ),
	'Fewestrevisions'           => array( 'PagineConMenoRevisioni' ),
	'FileDuplicateSearch'       => array( 'CercaFileDuplicati' ),
	'Filepath'                  => array( 'Percorso' ),
	'Import'                    => array( 'Importa' ),
	'Invalidateemail'           => array( 'InvalidaEMail' ),
	'BlockList'                 => array( 'IPBloccati', 'ElencoBlocchi', 'Blocchi' ),
	'LinkSearch'                => array( 'CercaCollegamenti', 'CercaLink' ),
	'Listadmins'                => array( 'Amministratori', 'ElencoAmministratori', 'Admin', 'Sysop', 'Cricca' ),
	'Listbots'                  => array( 'Bot', 'ElencoBot' ),
	'Listfiles'                 => array( 'File', 'Immagini' ),
	'Listgrouprights'           => array( 'ElencoPermessiGruppi', 'Privilegi' ),
	'Listredirects'             => array( 'Redirect', 'ElencoRedirect' ),
	'Listusers'                 => array( 'Utenti', 'ElencoUtenti' ),
	'Lockdb'                    => array( 'BloccaDB' ),
	'Log'                       => array( 'Registri', 'Registro' ),
	'Lonelypages'               => array( 'PagineOrfane' ),
	'Longpages'                 => array( 'PaginePiùLunghe' ),
	'MergeHistory'              => array( 'FondiCronologia', 'UnificaCronologia' ),
	'MIMEsearch'                => array( 'RicercaMIME' ),
	'Mostcategories'            => array( 'PagineConPiùCategorie' ),
	'Mostimages'                => array( 'ImmaginiPiùRichiamate' ),
	'Mostlinked'                => array( 'PaginePiùRichiamate' ),
	'Mostlinkedcategories'      => array( 'CategoriePiùRichiamate' ),
	'Mostlinkedtemplates'       => array( 'TemplatePiùRichiamati' ),
	'Mostrevisions'             => array( 'PagineConPiùRevisioni' ),
	'Movepage'                  => array( 'Sposta', 'Rinomina' ),
	'Mycontributions'           => array( 'MieiContributi' ),
	'Mypage'                    => array( 'MiaPaginaUtente', 'MiaPagina' ),
	'Mytalk'                    => array( 'MieDiscussioni' ),
	'Myuploads'                 => array( 'MieiUpload', 'MieiEdit' ),
	'Newimages'                 => array( 'ImmaginiRecenti' ),
	'Newpages'                  => array( 'PaginePiùRecenti' ),
	'PasswordReset'             => array( 'ReimpostaPassword' ),
	'PermanentLink'             => array( 'LinkPermanente' ),
	'Popularpages'              => array( 'PaginePiùVisitate' ),
	'Preferences'               => array( 'Preferenze' ),
	'Prefixindex'               => array( 'Prefissi' ),
	'Protectedpages'            => array( 'PagineProtette' ),
	'Protectedtitles'           => array( 'TitoliProtetti' ),
	'Randompage'                => array( 'PaginaCasuale' ),
	'Randomredirect'            => array( 'RedirectCasuale' ),
	'Recentchanges'             => array( 'UltimeModifiche' ),
	'Recentchangeslinked'       => array( 'ModificheCorrelate' ),
	'Revisiondelete'            => array( 'CancellaRevisione' ),
	'Search'                    => array( 'Ricerca', 'Cerca', 'Trova' ),
	'Shortpages'                => array( 'PaginePiùCorte' ),
	'Specialpages'              => array( 'PagineSpeciali' ),
	'Statistics'                => array( 'Statistiche' ),
	'Tags'                      => array( 'Etichette', 'Tag' ),
	'Unblock'                   => array( 'ElencoSblocchi', 'Sblocchi' ),
	'Uncategorizedcategories'   => array( 'CategorieSenzaCategorie' ),
	'Uncategorizedimages'       => array( 'ImmaginiSenzaCategorie' ),
	'Uncategorizedpages'        => array( 'PagineSenzaCategorie' ),
	'Uncategorizedtemplates'    => array( 'TemplateSenzaCategorie' ),
	'Undelete'                  => array( 'Ripristina' ),
	'Unlockdb'                  => array( 'SbloccaDB' ),
	'Unusedcategories'          => array( 'CategorieNonUsate', 'CategorieVuote' ),
	'Unusedimages'              => array( 'ImmaginiNonUsate' ),
	'Unusedtemplates'           => array( 'TemplateNonUsati' ),
	'Unwatchedpages'            => array( 'PagineNonOsservate' ),
	'Upload'                    => array( 'Carica' ),
	'Userlogin'                 => array( 'Entra', 'Login' ),
	'Userlogout'                => array( 'Esci', 'Logout' ),
	'Userrights'                => array( 'PermessiUtente' ),
	'Version'                   => array( 'Versione' ),
	'Wantedcategories'          => array( 'CategorieRichieste' ),
	'Wantedfiles'               => array( 'FileRichiesti' ),
	'Wantedpages'               => array( 'PagineRichieste' ),
	'Wantedtemplates'           => array( 'TemplateRichiesti' ),
	'Watchlist'                 => array( 'OsservatiSpeciali' ),
	'Whatlinkshere'             => array( 'PuntanoQui' ),
	'Withoutinterwiki'          => array( 'PagineSenzaInterwiki' ),
);

$magicWords = array(
	'redirect'                  => array( '0', '#RINVIA', '#RINVIO', '#RIMANDO', '#REDIRECT' ),
	'currentmonth'              => array( '1', 'MESEATTUALE', 'MESECORRENTE', 'CURRENTMONTH', 'CURRENTMONTH2' ),
	'currentmonthname'          => array( '1', 'NOMEMESEATTUALE', 'NOMEMESECORRENTE', 'CURRENTMONTHNAME' ),
	'currentmonthnamegen'       => array( '1', 'NOMEMESEATTUALEGEN', 'NOMEMESECORRENTEGEN', 'CURRENTMONTHNAMEGEN' ),
	'currentmonthabbrev'        => array( '1', 'MESEATTUALEABBREV', 'MESECORRENTEABBREV', 'CURRENTMONTHABBREV' ),
	'currentday'                => array( '1', 'GIORNOATTUALE', 'GIORNOCORRENTE', 'CURRENTDAY' ),
	'currentday2'               => array( '1', 'GIORNOATTUALE2', 'GIORNOCORRENTE2', 'CURRENTDAY2' ),
	'currentdayname'            => array( '1', 'NOMEGIORNOATTUALE', 'NOMEGIORNOCORRENTE', 'CURRENTDAYNAME' ),
	'currentyear'               => array( '1', 'ANNOATTUALE', 'ANNOCORRENTE', 'CURRENTYEAR' ),
	'currenttime'               => array( '1', 'ORARIOATTUALE', 'CURRENTTIME' ),
	'currenthour'               => array( '1', 'ORAATTUALE', 'ORACORRENTE', 'CURRENTHOUR' ),
	'localmonth'                => array( '1', 'MESELOCALE', 'MESELOCALE2', 'LOCALMONTH', 'LOCALMONTH2' ),
	'localmonth1'               => array( '1', 'MESELOCALE1', 'LOCALMONTH1' ),
	'localmonthname'            => array( '1', 'NOMEMESELOCALE', 'LOCALMONTHNAME' ),
	'localmonthnamegen'         => array( '1', 'NOMEMESELOCALEGEN', 'LOCALMONTHNAMEGEN' ),
	'localmonthabbrev'          => array( '1', 'MESELOCALEABBREV', 'LOCALMONTHABBREV' ),
	'localday'                  => array( '1', 'GIORNOLOCALE', 'LOCALDAY' ),
	'localday2'                 => array( '1', 'GIORNOLOCALE2', 'LOCALDAY2' ),
	'localdayname'              => array( '1', 'NOMEGIORNOLOCALE', 'LOCALDAYNAME' ),
	'localyear'                 => array( '1', 'ANNOLOCALE', 'LOCALYEAR' ),
	'localtime'                 => array( '1', 'ORARIOLOCALE', 'LOCALTIME' ),
	'localhour'                 => array( '1', 'ORALOCALE', 'LOCALHOUR' ),
	'numberofpages'             => array( '1', 'NUMEROPAGINE', 'NUMBEROFPAGES' ),
	'numberofarticles'          => array( '1', 'NUMEROVOCI', 'NUMEROARTICOLI', 'NUMBEROFARTICLES' ),
	'numberoffiles'             => array( '1', 'NUMEROFILE', 'NUMBEROFFILES' ),
	'numberofusers'             => array( '1', 'NUMEROUTENTI', 'NUMBEROFUSERS' ),
	'numberofactiveusers'       => array( '1', 'NUMEROUTENTIATTIVI', 'NUMBEROFACTIVEUSERS' ),
	'numberofedits'             => array( '1', 'NUMEROMODIFICHE', 'NUMEROEDIT', 'NUMBEROFEDITS' ),
	'numberofviews'             => array( '1', 'NUMEROVISITE', 'NUMBEROFVIEWS' ),
	'pagename'                  => array( '1', 'TITOLOPAGINA', 'PAGENAME' ),
	'pagenamee'                 => array( '1', 'TITOLOPAGINAE', 'PAGENAMEE' ),
	'subpagename'               => array( '1', 'NOMESOTTOPAGINA', 'SUBPAGENAME' ),
	'subpagenamee'              => array( '1', 'NOMESOTTOPAGINAE', 'SUBPAGENAMEE' ),
	'subst'                     => array( '0', 'SOST:', 'SUBST:' ),
	'img_thumbnail'             => array( '1', 'miniatura', 'min', 'thumbnail', 'thumb' ),
	'img_manualthumb'           => array( '1', 'miniatura=$1', 'min=$1', 'thumbnail=$1', 'thumb=$1' ),
	'img_right'                 => array( '1', 'destra', 'right' ),
	'img_left'                  => array( '1', 'sinistra', 'left' ),
	'img_none'                  => array( '1', 'nessuno', 'none' ),
	'img_center'                => array( '1', 'centro', 'center', 'centre' ),
	'img_page'                  => array( '1', 'pagina=$1', 'pagina_$1', 'page=$1', 'page $1' ),
	'img_border'                => array( '1', 'bordo', 'border' ),
	'sitename'                  => array( '1', 'NOMESITO', 'SITENAME' ),
	'servername'                => array( '0', 'NOMESERVER', 'SERVERNAME' ),
	'gender'                    => array( '0', 'GENERE:', 'GENDER:' ),
	'currentweek'               => array( '1', 'SETTIMANACORRENTE', 'CURRENTWEEK' ),
	'localweek'                 => array( '1', 'SETTIMANALOCALE', 'LOCALWEEK' ),
	'plural'                    => array( '0', 'PLURALE:', 'PLURAL:' ),
	'language'                  => array( '0', '#LINGUA', '#LANGUAGE:' ),
	'numberofadmins'            => array( '1', 'NUMEROADMIN', 'NUMBEROFADMINS' ),
	'special'                   => array( '0', 'speciale', 'special' ),
	'tag'                       => array( '0', 'etichetta', 'tag' ),
	'pagesincategory'           => array( '1', 'PAGINEINCAT', 'PAGESINCATEGORY', 'PAGESINCAT' ),
	'pagesize'                  => array( '1', 'DIMENSIONEPAGINA', 'PESOPAGINA', 'PAGESIZE' ),
	'index'                     => array( '1', '__INDICE__', '__INDEX__' ),
	'noindex'                   => array( '1', '__NOINDICE__', '__NOINDEX__' ),
	'protectionlevel'           => array( '1', 'LIVELLOPROTEZIONE', 'PROTECTIONLEVEL' ),
);

$linkTrail = '/^([a-zàéèíîìóòúù]+)(.*)$/sDu';

$messages = array(
# User preference toggles
'tog-underline' => 'Sottolinea i collegamenti:',
'tog-justify' => 'Allineamento dei paragrafi giustificato',
'tog-hideminor' => 'Nascondi le modifiche minori nelle ultime modifiche',
'tog-hidepatrolled' => 'Nascondi le modifiche verificate nelle ultime modifiche',
'tog-newpageshidepatrolled' => "Nascondi le pagine verificate dall'elenco delle pagine più recenti",
'tog-extendwatchlist' => "Mostra tutte le modifiche agli osservati speciali, non solo l'ultima",
'tog-usenewrc' => 'Raggruppa le modifiche per pagina nelle ultime modifiche e negli osservati speciali (richiede JavaScript)',
'tog-numberheadings' => 'Numerazione automatica dei titoli di sezione',
'tog-showtoolbar' => 'Mostra barra degli strumenti di modifica (richiede JavaScript)',
'tog-editondblclick' => 'Modifica delle pagine tramite doppio clic (richiede JavaScript)',
'tog-editsection' => 'Modifica delle sezioni tramite il collegamento [modifica]',
'tog-editsectiononrightclick' => 'Modifica delle sezioni tramite clic destro sul titolo (richiede JavaScript)',
'tog-showtoc' => "Mostra l'indice per le pagine con più di 3 sezioni",
'tog-rememberpassword' => 'Ricorda la password su questo browser (per un massimo di $1 {{PLURAL:$1|giorno|giorni}})',
'tog-watchcreations' => 'Aggiungi le pagine create e i file caricati agli osservati speciali',
'tog-watchdefault' => 'Aggiungi le pagine e i file modificati agli osservati speciali',
'tog-watchmoves' => 'Aggiungi le pagine e i file spostati agli osservati speciali',
'tog-watchdeletion' => 'Aggiungi le pagine e i file cancellati agli osservati speciali',
'tog-minordefault' => 'Indica ogni modifica come minore (solo come predefinito)',
'tog-previewontop' => "Mostra l'anteprima sopra la casella di modifica e non sotto",
'tog-previewonfirst' => "Mostra l'anteprima per la prima modifica",
'tog-nocache' => 'Disabilita la cache delle pagine del browser',
'tog-enotifwatchlistpages' => 'Inviami una email quando viene modificata una pagina o un file presente tra gli osservati speciali',
'tog-enotifusertalkpages' => 'Segnalami via e-mail le modifiche alla mia pagina di discussione',
'tog-enotifminoredits' => 'Inviami una email anche per le modifiche minori di pagine e file',
'tog-enotifrevealaddr' => 'Rivela il mio indirizzo e-mail nei messaggi di avviso',
'tog-shownumberswatching' => 'Mostra il numero di utenti che hanno la pagina in osservazione',
'tog-oldsig' => 'Firma attuale:',
'tog-fancysig' => 'Tratta la firma come wikitesto (senza un collegamento automatico)',
'tog-externaleditor' => "Usa per default un editor di testi esterno (solo per utenti esperti, richiede l'uso di impostazioni particolari sul proprio computer. [//www.mediawiki.org/wiki/Manual:External_editors Ulteriori informazioni.])",
'tog-externaldiff' => "Usa per default un programma di diff esterno (solo per utenti esperti, richiede l'uso di impostazioni particolari sul proprio computer. [//www.mediawiki.org/wiki/Manual:External_editors Ulteriori informazioni.])",
'tog-showjumplinks' => 'Attiva i collegamenti accessibili "vai a"',
'tog-uselivepreview' => "Abilita la funzione ''Live preview'' (anteprima in diretta - richiede JavaScript; sperimentale)",
'tog-forceeditsummary' => 'Chiedi conferma se il campo oggetto è vuoto',
'tog-watchlisthideown' => 'Nascondi le mie modifiche negli osservati speciali',
'tog-watchlisthidebots' => 'Nascondi le modifiche dei bot negli osservati speciali',
'tog-watchlisthideminor' => 'Nascondi le modifiche minori negli osservati speciali',
'tog-watchlisthideliu' => 'Nascondi le modifiche degli utenti registrati negli osservati speciali',
'tog-watchlisthideanons' => 'Nascondi le modifiche degli utenti anonimi negli osservati speciali',
'tog-watchlisthidepatrolled' => 'Nascondi le modifiche verificate negli osservati speciali',
'tog-ccmeonemails' => 'Inviami una copia dei messaggi spediti agli altri utenti',
'tog-diffonly' => 'Non visualizzare il contenuto della pagina dopo il confronto tra versioni',
'tog-showhiddencats' => 'Mostra categorie nascoste',
'tog-noconvertlink' => 'Disattiva la conversione dei titoli dei link',
'tog-norollbackdiff' => 'Non mostrare il confronto tra versioni dopo aver effettuato un rollback',

'underline-always' => 'Sempre',
'underline-never' => 'Mai',
'underline-default' => 'Mantieni le impostazioni del browser',

# Font style option in Special:Preferences
'editfont-style' => 'Stile del carattere nella casella di modifica:',
'editfont-default' => 'Predefinito del browser',
'editfont-monospace' => 'Font monospazio',
'editfont-sansserif' => 'Font sans-serif',
'editfont-serif' => 'Font serif',

# Dates
'sunday' => 'domenica',
'monday' => 'lunedì',
'tuesday' => 'martedì',
'wednesday' => 'mercoledì',
'thursday' => 'giovedì',
'friday' => 'venerdì',
'saturday' => 'sabato',
'sun' => 'dom',
'mon' => 'lun',
'tue' => 'mar',
'wed' => 'mer',
'thu' => 'gio',
'fri' => 'ven',
'sat' => 'sab',
'january' => 'gennaio',
'february' => 'febbraio',
'march' => 'marzo',
'april' => 'aprile',
'may_long' => 'maggio',
'june' => 'giugno',
'july' => 'luglio',
'august' => 'agosto',
'september' => 'settembre',
'october' => 'ottobre',
'november' => 'novembre',
'december' => 'dicembre',
'january-gen' => 'gennaio',
'february-gen' => 'febbraio',
'march-gen' => 'marzo',
'april-gen' => 'aprile',
'may-gen' => 'maggio',
'june-gen' => 'giugno',
'july-gen' => 'luglio',
'august-gen' => 'agosto',
'september-gen' => 'settembre',
'october-gen' => 'ottobre',
'november-gen' => 'novembre',
'december-gen' => 'dicembre',
'jan' => 'gen',
'feb' => 'feb',
'mar' => 'mar',
'apr' => 'apr',
'may' => 'mag',
'jun' => 'giu',
'jul' => 'lug',
'aug' => 'ago',
'sep' => 'set',
'oct' => 'ott',
'nov' => 'nov',
'dec' => 'dic',

# Categories related messages
'pagecategories' => '{{PLURAL:$1|Categoria|Categorie}}',
'category_header' => 'Pagine nella categoria "$1"',
'subcategories' => 'Sottocategorie',
'category-media-header' => 'File nella categoria "$1"',
'category-empty' => "''Al momento la categoria non contiene alcuna pagina o file multimediale.''",
'hidden-categories' => '{{PLURAL:$1|Categoria nascosta|Categorie nascoste}}',
'hidden-category-category' => 'Categorie nascoste',
'category-subcat-count' => "{{PLURAL:$2|Questa categoria contiene un'unica sottocategoria, indicata di seguito.|Questa categoria contiene {{PLURAL:$1|la sottocategoria indicata|le $1 sottocategorie indicate}} di seguito, su un totale di $2.}}",
'category-subcat-count-limited' => 'Questa categoria contiene {{PLURAL:$1|una sottocategoria, indicata|$1 sottocategorie, indicate}} di seguito.',
'category-article-count' => "{{PLURAL:$2|Questa categoria contiene un'unica pagina, indicata di seguito.|Questa categoria contiene {{PLURAL:$1|la pagina indicata|le $1 pagine indicate}} di seguito, su un totale di $2.}}",
'category-article-count-limited' => 'Questa categoria contiene {{PLURAL:$1|la pagina indicata|le $1 pagine indicate}} di seguito.',
'category-file-count' => '{{PLURAL:$2|Questa categoria contiene un solo file, indicato di seguito.|Questa categoria contiene {{PLURAL:$1|un file, indicato|$1 file, indicati}} di seguito, su un totale di $2.}}',
'category-file-count-limited' => 'Questa categoria contiene {{PLURAL:$1|il file indicato|i $1 file indicati}} di seguito.',
'listingcontinuesabbrev' => 'cont.',
'index-category' => 'Pagine indicizzate',
'noindex-category' => 'Pagine non indicizzate',
'broken-file-category' => 'Pagine che includono file inesistenti',

'about' => 'Informazioni',
'article' => 'Voce',
'newwindow' => '(si apre in una nuova finestra)',
'cancel' => 'Annulla',
'moredotdotdot' => 'Altro...',
'mypage' => 'La mia pagina',
'mytalk' => 'mie discussioni',
'anontalk' => 'Discussioni per questo IP',
'navigation' => 'Navigazione',
'and' => '&#32;e',

# Cologne Blue skin
'qbfind' => 'Trova',
'qbbrowse' => 'Sfoglia',
'qbedit' => 'Modifica',
'qbpageoptions' => 'Opzioni pagina',
'qbpageinfo' => 'Informazioni sulla pagina',
'qbmyoptions' => 'Le mie pagine',
'qbspecialpages' => 'Pagine speciali',
'faq' => 'Domande frequenti',
'faqpage' => 'Project:Domande frequenti',

# Vector skin
'vector-action-addsection' => 'Aggiungi discussione',
'vector-action-delete' => 'Cancella',
'vector-action-move' => 'Sposta',
'vector-action-protect' => 'Proteggi',
'vector-action-undelete' => 'Recupera',
'vector-action-unprotect' => 'Cambia la protezione',
'vector-simplesearch-preference' => 'Abilita i suggerimenti di ricerca avanzata (solo per la skin Vector)',
'vector-view-create' => 'Crea',
'vector-view-edit' => 'Modifica',
'vector-view-history' => 'Visualizza cronologia',
'vector-view-view' => 'Leggi',
'vector-view-viewsource' => 'Visualizza sorgente',
'actions' => 'Azioni',
'namespaces' => 'Namespace',
'variants' => 'Varianti',

'errorpagetitle' => 'Errore',
'returnto' => 'Torna a $1.',
'tagline' => 'Da {{SITENAME}}.',
'help' => 'Aiuto',
'search' => 'Ricerca',
'searchbutton' => 'Ricerca',
'go' => 'Vai',
'searcharticle' => 'Vai',
'history' => 'Versioni precedenti',
'history_short' => 'Cronologia',
'updatedmarker' => 'modificata dalla mia ultima visita',
'printableversion' => 'Versione stampabile',
'permalink' => 'Link permanente',
'print' => 'Stampa',
'view' => 'Visualizzare',
'edit' => 'Modifica',
'create' => 'Crea',
'editthispage' => 'Modifica questa pagina',
'create-this-page' => 'Crea questa pagina',
'delete' => 'Cancella',
'deletethispage' => 'Cancella questa pagina',
'undelete_short' => 'Recupera {{PLURAL:$1|una revisione|$1 revisioni}}',
'viewdeleted_short' => 'Vedi {{PLURAL:$1|una modifica cancellata|$1 modifiche cancellate}}',
'protect' => 'Proteggi',
'protect_change' => 'cambia',
'protectthispage' => 'Proteggi questa pagina',
'unprotect' => 'Cambia la protezione',
'unprotectthispage' => 'Cambia la protezione a questa pagina',
'newpage' => 'Nuova pagina',
'talkpage' => 'Pagina di discussione',
'talkpagelinktext' => 'Discussione',
'specialpage' => 'Pagina speciale',
'personaltools' => 'Strumenti personali',
'postcomment' => 'Nuova sezione',
'articlepage' => 'Vedi la voce',
'talk' => 'Discussione',
'views' => 'Visite',
'toolbox' => 'Strumenti',
'userpage' => 'Visualizza la pagina utente',
'projectpage' => 'Visualizza la pagina di servizio',
'imagepage' => 'Visualizza la pagina del file',
'mediawikipage' => 'Visualizza il messaggio',
'templatepage' => 'Visualizza il template',
'viewhelppage' => 'Visualizza la pagina di aiuto',
'categorypage' => 'Visualizza la categoria',
'viewtalkpage' => 'Visualizza la pagina di discussione',
'otherlanguages' => 'Altre lingue',
'redirectedfrom' => '(Reindirizzamento da <b>$1</b>)',
'redirectpagesub' => 'Pagina di reindirizzamento',
'lastmodifiedat' => "Questa pagina è stata modificata per l'ultima volta il $1 alle $2.",
'viewcount' => 'Questa pagina è stata letta {{PLURAL:$1|una volta|$1 volte}}.',
'protectedpage' => 'Pagina bloccata',
'jumpto' => 'Vai a:',
'jumptonavigation' => 'navigazione',
'jumptosearch' => 'ricerca',
'view-pool-error' => 'In questo momento i server sono sovraccarichi.
Troppi utenti stanno tentando di visualizzare questa pagina.
Attendere qualche minuto prima di riprovare a caricare la pagina.

$1',
'pool-timeout' => "Timeout durante l'attesa dello sblocco",
'pool-queuefull' => 'La coda del pool è piena',
'pool-errorunknown' => 'Errore sconosciuto',

# All link text and link target definitions of links into project namespace that get used by other message strings, with the exception of user group pages (see grouppage) and the disambiguation template definition (see disambiguations).
'aboutsite' => 'Informazioni su {{SITENAME}}',
'aboutpage' => 'Project:Informazioni',
'copyright' => "Contenuti soggetti a licenza d'uso $1.",
'copyrightpage' => '{{ns:project}}:Copyright',
'currentevents' => 'Attualità',
'currentevents-url' => 'Project:Attualità',
'disclaimers' => 'Avvertenze',
'disclaimerpage' => 'Project:Avvertenze generali',
'edithelp' => 'Guida',
'edithelppage' => 'Help:Modifica',
'helppage' => 'Help:Indice',
'mainpage' => 'Pagina principale',
'mainpage-description' => 'Pagina principale',
'policy-url' => 'Project:Policy',
'portal' => 'Portale comunità',
'portal-url' => 'Project:Portale comunità',
'privacy' => 'Informazioni sulla privacy',
'privacypage' => 'Project:Informazioni sulla privacy',

'badaccess' => 'Permessi non sufficienti',
'badaccess-group0' => "Non si dispone dei permessi necessari per eseguire l'azione richiesta.",
'badaccess-groups' => 'La funzione richiesta è riservata agli utenti che appartengono {{PLURAL:$2|al gruppo|a uno dei seguenti gruppi}}: $1.',

'versionrequired' => 'Versione $1 di MediaWiki richiesta',
'versionrequiredtext' => "Per usare questa pagina è necessario disporre della versione $1 del software MediaWiki. Vedi [[Special:Version|l'apposita pagina]].",

'ok' => 'OK',
'retrievedfrom' => 'Estratto da "$1"',
'youhavenewmessages' => 'Hai $1 ($2).',
'newmessageslink' => 'nuovi messaggi',
'newmessagesdifflink' => 'ultima modifica',
'youhavenewmessagesfromusers' => 'Hai $1 da {{PLURAL:$3|un altro utente|$3 utenti}} ($2).',
'youhavenewmessagesmanyusers' => 'Hai $1 da molti utenti ($2).',
'newmessageslinkplural' => '{{PLURAL:$1|un nuovo messaggio|nuovi messaggi}}',
'newmessagesdifflinkplural' => '{{PLURAL:$1|ultima modifica|ultime modifiche}}',
'youhavenewmessagesmulti' => 'Hai nuovi messaggi su $1',
'editsection' => 'modifica',
'editold' => 'modifica',
'viewsourceold' => 'visualizza sorgente',
'editlink' => 'modifica',
'viewsourcelink' => 'visualizza sorgente',
'editsectionhint' => 'Modifica la sezione $1',
'toc' => 'Indice',
'showtoc' => 'mostra',
'hidetoc' => 'nascondi',
'collapsible-collapse' => 'Comprimi',
'collapsible-expand' => 'Espandi',
'thisisdeleted' => 'Vedi o ripristina $1?',
'viewdeleted' => 'Vedi $1?',
'restorelink' => '{{PLURAL:$1|una modifica cancellata|$1 modifiche cancellate}}',
'feedlinks' => 'Feed:',
'feed-invalid' => 'Modalità di sottoscrizione del feed non valida.',
'feed-unavailable' => 'Non sono disponibili feed',
'site-rss-feed' => 'Feed RSS di $1',
'site-atom-feed' => 'Feed Atom di $1',
'page-rss-feed' => 'Feed RSS per "$1"',
'page-atom-feed' => 'Feed Atom per "$1"',
'red-link-title' => '$1 (la pagina non esiste)',
'sort-descending' => 'Ordinamento decrescente',
'sort-ascending' => 'Ordinamento crescente',

# Short words for each namespace, by default used in the namespace tab in monobook
'nstab-main' => 'Pagina',
'nstab-user' => 'Utente',
'nstab-media' => 'File multimediale',
'nstab-special' => 'Pagina speciale',
'nstab-project' => 'Pagina di servizio',
'nstab-image' => 'File',
'nstab-mediawiki' => 'Messaggio',
'nstab-template' => 'Template',
'nstab-help' => 'Aiuto',
'nstab-category' => 'Categoria',

# Main script and global functions
'nosuchaction' => 'Operazione non riconosciuta',
'nosuchactiontext' => "L'azione specificata nella URL non è valida.
È possibile che la URL sia stata digitata in modo errato o che sia stato seguito un collegamento non valido.
Ciò potrebbe anche indicare un bug in {{SITENAME}}.",
'nosuchspecialpage' => 'Pagina speciale non disponibile',
'nospecialpagetext' => "<strong>La pagina speciale richiesta non è stata riconosciuta.</strong>

L'elenco delle pagine speciali valide si trova in [[Special:SpecialPages|Elenco delle pagine speciali]].",

# General errors
'error' => 'Errore',
'databaseerror' => 'Errore del database',
'dberrortext' => 'Errore di sintassi nella richiesta inoltrata al database.
Ciò potrebbe indicare la presenza di un bug nel software.
L\'ultima query inviata al database è stata:
<blockquote><code>$1</code></blockquote>
richiamata dalla funzione "<code>$2</code>".
Il database ha restituito il seguente errore "<samp>$3: $4</samp>".',
'dberrortextcl' => 'Errore di sintassi nella richiesta inoltrata al database.
L\'ultima query inviata al database è stata:
"$1"
richiamata dalla funzione "$2".
Il database ha restituito il seguente errore "$3: $4".',
'laggedslavemode' => "'''Attenzione:''' la pagina potrebbe non riportare gli aggiornamenti più recenti.",
'readonly' => 'Database bloccato',
'enterlockreason' => 'Indicare il motivo del blocco, specificando il momento in cui è presumibile che venga rimosso',
'readonlytext' => "In questo momento il database è bloccato e non sono possibili aggiunte o modifiche alle pagine. Il blocco è di solito legato a operazioni di manutenzione ordinaria, al termine delle quali il database è di nuovo accessibile.

L'amministratore di sistema che ha imposto il blocco ha fornito questa spiegazione: $1",
'missing-article' => 'Il database non ha trovato il testo di una pagina che avrebbe dovuto trovare sotto il nome di "$1" $2.

Di solito ciò si verifica quando viene richiamato, a partire dalla cronologia o dal confronto tra revisioni, un collegamento a una pagina cancellata, a un confronto tra revisioni inesistenti o a un confronto tra revisioni ripulite dalla cronologia.

In caso contrario, si è probabilmente scoperto un errore del software MediaWiki.
Si prega di segnalare l\'accaduto a un [[Special:ListUsers/sysop|amministratore]] specificando la URL in questione.',
'missingarticle-rev' => '(numero della revisione: $1)',
'missingarticle-diff' => '(Diff: $1, $2)',
'readonly_lag' => 'Il database è stato bloccato automaticamente per consentire ai server con i database slave di sincronizzarsi con il master',
'internalerror' => 'Errore interno',
'internalerror_info' => 'Errore interno: $1',
'fileappenderrorread' => 'Non è stato possibile leggere "$1" durante l\'aggiunta.',
'fileappenderror' => 'Impossibile aggiungere "$1" a "$2".',
'filecopyerror' => 'Impossibile copiare il file "$1" in "$2".',
'filerenameerror' => 'Impossibile rinominare il file "$1" in "$2".',
'filedeleteerror' => 'Impossibile cancellare il file "$1".',
'directorycreateerror' => 'Impossibile creare la directory "$1".',
'filenotfound' => 'File "$1" non trovato.',
'fileexistserror' => 'Impossibile scrivere il file "$1": il file esiste già',
'unexpected' => 'Valore imprevisto: "$1"="$2".',
'formerror' => 'Errore: impossibile inviare il modulo',
'badarticleerror' => 'Operazione non consentita per questa pagina.',
'cannotdelete' => 'Non è stato possibile cancellare il file "$1".
Potrebbe essere stato già cancellato da qualcun altro.',
'cannotdelete-title' => 'Impossibile eliminare la pagina "$1"',
'delete-hook-aborted' => "La cancellazione è stata annullata dall'hook.
Non è stata restituita alcuna spiegazione.",
'badtitle' => 'Titolo non corretto',
'badtitletext' => 'Il titolo della pagina richiesta è vuoto, errato o con caratteri non ammessi oppure deriva da un errore nei collegamenti tra siti wiki diversi o versioni in lingue diverse dello stesso sito.',
'perfcached' => "I dati che seguono sono estratti da una copia ''cache'' del database, e potrebbero non essere aggiornati. Un massimo di {{PLURAL:$1|un risultato è disponibile|$1 risultati sono disponibili}} in cache.",
'perfcachedts' => "I dati che seguono sono estratti da una copia ''cache'' del database, il cui ultimo aggiornamento risale al $1. Un massimo di {{PLURAL:$4|un risultato è disponibile|$4 risultati sono disponibili}} in cache.",
'querypage-no-updates' => 'Gli aggiornamenti della pagina sono temporaneamente sospesi. I dati in essa contenuti non verranno aggiornati.',
'wrong_wfQuery_params' => 'Errore nei parametri inviati alla funzione wfQuery()<br />
Funzione: $1<br />
Query: $2',
'viewsource' => 'Visualizza sorgente',
'viewsource-title' => 'Visualizza sorgente di $1',
'actionthrottled' => 'Azione ritardata',
'actionthrottledtext' => "Come misura di sicurezza contro lo spam, l'esecuzione di alcune azioni è limitata a un numero massimo di volte in un determinato periodo di tempo, limite che in questo caso è stato superato. Si prega di riprovare tra qualche minuto.",
'protectedpagetext' => 'Questa pagina è stata protetta per impedirne la modifica.',
'viewsourcetext' => 'È possibile visualizzare e copiare il codice sorgente di questa pagina:',
'viewyourtext' => "È possibile visualizzare e copiare il codice sorgente delle '''tue modifiche''' a questa pagina:",
'protectedinterface' => "Questa pagina contiene un elemento che fa parte dell'interfaccia utente del software; è quindi protetta per evitare possibili abusi.",
'editinginterface' => "'''Attenzione:''' Il testo di questa pagina fa parte dell'interfaccia utente del sito. Tutte le modifiche apportate a questa pagina si riflettono sui messaggi visualizzati per tutti gli utenti.
Per le traduzioni, considera la possibilità di usare [//translatewiki.net/wiki/Main_Page?setlang=it translatewiki.net], il progetto MediaWiki per la localizzazione.",
'sqlhidden' => '(la query SQL è stata nascosta)',
'cascadeprotected' => 'Su questa pagina non è possibile effettuare modifiche perché è stata inclusa {{PLURAL:$1|nella pagina indicata di seguito, che è stata protetta|nelle pagine indicate di seguito, che sono state protette}} selezionando la protezione "ricorsiva":
$2',
'namespaceprotected' => "Non si dispone dei permessi necessari per modificare le pagine del namespace '''$1'''.",
'customcssprotected' => 'Non si dispone dei permessi necessari alla modifica di questa pagina CSS, in quanto contiene le impostazioni personali di un altro utente.',
'customjsprotected' => 'Non si dispone dei permessi necessari alla modifica di questa pagina JavaScript, in quanto contiene le impostazioni personali di un altro utente.',
'ns-specialprotected' => 'Non è possibile modificare le pagine speciali.',
'titleprotected' => "La creazione di una pagina con questo titolo è stata bloccata da [[User:$1|$1]].
La motivazione è la seguente: ''$2''.",
'filereadonlyerror' => 'Non è stato possibile modificare il file "$1" poiché il repository di file "$2" è in modalità di sola lettura.

L\'amministratore che lo ha bloccato ha fornito questa motivazione: "$3".',
'invalidtitle-knownnamespace' => 'Titolo non valido con namespace "$2" e testo "$3"',
'invalidtitle-unknownnamespace' => 'Titolo non valido con namespace sconosciuto "$1" e testo "$2"',
'exception-nologin' => 'Accesso non effettuato',
'exception-nologin-text' => "Questa pagina o azione richiede che tu abbia effettuato l'accesso su questa wiki.",

# Virus scanner
'virus-badscanner' => "Errore di configurazione: antivirus sconosciuto: ''$1''",
'virus-scanfailed' => 'scansione fallita (codice $1)',
'virus-unknownscanner' => 'antivirus sconosciuto:',

# Login and logout pages
'logouttext' => "'''Logout effettuato.'''

Si può continuare ad usare {{SITENAME}} come utente anonimo oppure [[Special:UserLogin|eseguire un nuovo accesso]], con lo stesso nome utente o un nome diverso.
Nota che alcune pagine potrebbero continuare ad apparire come se il logout non fosse avvenuto finché non viene pulita la cache del proprio browser.",
'welcomecreation' => "== Benvenuto, $1! ==

L'account è stato creato correttamente. Non dimenticare di personalizzare le [[Special:Preferences|preferenze di {{SITENAME}}]].",
'yourname' => 'Nome utente:',
'yourpassword' => 'Password:',
'yourpasswordagain' => 'Ripeti la password:',
'remembermypassword' => 'Ricorda la password su questo browser (per un massimo di $1 {{PLURAL:$1|giorno|giorni}})',
'securelogin-stick-https' => 'Resta connesso attraverso HTTPS dopo il login',
'yourdomainname' => 'Specificare il dominio',
'password-change-forbidden' => 'Non è possibile modificare le password su questo wiki.',
'externaldberror' => 'Si è verificato un errore con il server di autenticazione esterno, oppure non si dispone delle autorizzazioni necessarie per aggiornare il proprio accesso esterno.',
'login' => 'Entra',
'nav-login-createaccount' => 'Entra / registrati',
'loginprompt' => 'Per accedere a {{SITENAME}} è necessario abilitare i cookie.',
'userlogin' => 'Entra / registrati',
'userloginnocreate' => 'Entra',
'logout' => 'Esci',
'userlogout' => 'esci',
'notloggedin' => 'Accesso non effettuato',
'nologin' => "Non hai ancora un accesso? '''$1'''.",
'nologinlink' => 'Registrati',
'createaccount' => 'Crea un accesso',
'gotaccount' => "Hai già un accesso? '''$1'''.",
'gotaccountlink' => 'Entra',
'userlogin-resetlink' => 'Hai dimenticato i tuoi dati di accesso?',
'createaccountmail' => 'Tramite email',
'createaccountreason' => 'Motivo:',
'badretype' => 'Le password inserite non coincidono tra loro.',
'userexists' => 'Il nome utente inserito è già utilizzato.
Scegliere un nome utente diverso.',
'loginerror' => "Errore durante l'accesso",
'createaccounterror' => "Impossibile creare l'account: $1",
'nocookiesnew' => "La registrazione è stata completata, ma non è stato possibile accedere a {{SITENAME}} perché i cookie sono disattivati. Riprovare l'accesso con il nome utente e la password appena creati dopo aver attivato i cookie nel proprio browser.",
'nocookieslogin' => "L'accesso a {{SITENAME}} richiede l'uso dei cookie, che risultano disattivati. Riprovare l'accesso dopo aver attivato i cookie nel proprio browser.",
'nocookiesfornew' => "L'account utente non è stato creato, poiché non abbiamo potuto confermare la sua fonte.
Assicurati di avere attivato i cookie, ricarica questa pagina e riprova.",
'noname' => 'Il nome utente indicato non è valido.',
'loginsuccesstitle' => 'Accesso effettuato',
'loginsuccess' => "'''Sei stato connesso al server di {{SITENAME}} con il nome utente di \"\$1\".'''",
'nosuchuser' => 'Non è registrato alcun utente di nome "$1". I nomi utente sono sensibili alle maiuscole. Verificare il nome inserito o [[Special:UserLogin/signup|creare un nuovo accesso]].',
'nosuchusershort' => 'Non è registrato alcun utente di nome "$1". Verificare il nome inserito.',
'nouserspecified' => 'È necessario specificare un nome utente.',
'login-userblocked' => 'Questa utenza è bloccata. Non è possibile effettuare il login.',
'wrongpassword' => 'La password inserita non è corretta. Riprovare.',
'wrongpasswordempty' => 'Non è stata inserita alcuna password. Riprovare.',
'passwordtooshort' => 'Le password devono contenere almeno {{PLURAL:$1|1 carattere|$1 caratteri}}.',
'password-name-match' => 'La password deve essere diversa dal nome utente.',
'password-login-forbidden' => "L'uso di questo nome utente e password è stato proibito.",
'mailmypassword' => 'Invia una nuova password al mio indirizzo e-mail',
'passwordremindertitle' => 'Servizio Password Reminder di {{SITENAME}}',
'passwordremindertext' => 'Qualcuno (probabilmente tu, con indirizzo IP $1) ha richiesto l\'invio di una nuova password di accesso a {{SITENAME}} ($4).
Una password temporanea per l\'utente "$2" è stata impostata a "$3".
È opportuno eseguire un accesso quanto prima e cambiare la password immediatamente. La password temporanea scadrà dopo {{PLURAL:$5|un giorno|$5 giorni}}.

Se non sei stato tu a fare la richiesta, oppure hai ritrovato la password e non desideri più cambiarla, puoi ignorare questo messaggio e continuare a usare la vecchia password.',
'noemail' => 'Nessun indirizzo e-mail registrato per l\'utente "$1".',
'noemailcreate' => 'È necessario fornire un indirizzo e-mail valido',
'passwordsent' => 'Una nuova password è stata inviata all\'indirizzo e-mail registrato per l\'utente "$1".
Per favore, effettua un accesso non appena la ricevi.',
'blocked-mailpassword' => 'Per prevenire abusi, non è consentito usare la funzione "Invia nuova password" da un indirizzo IP bloccato.',
'eauthentsent' => "Un messaggio e-mail di conferma è stato spedito all'indirizzo indicato.
Per abilitare l'invio di messaggi e-mail per questo accesso è necessario seguire le istruzioni che vi sono indicate, in modo da confermare che si è i legittimi proprietari dell'indirizzo",
'throttled-mailpassword' => 'Una nuova password è già stata inviata da meno di {{PLURAL:$1|1 ora|$1 ore}}.
Per prevenire abusi, la funzione "Invia nuova password" può essere usata solo una volta ogni {{PLURAL:$1|ora|$1 ore}}.',
'mailerror' => "Errore nell'invio del messaggio: $1",
'acct_creation_throttle_hit' => "I visitatori del sito che usano il tuo indirizzo IP hanno creato {{PLURAL:$1|1 account|$1 account}} nell'ultimo giorno, che è il massimo consentito in questo periodo di tempo.
Perciò, gli utenti che usano questo indirizzo IP non possono creare altri account per il momento.",
'emailauthenticated' => "L'indirizzo e-mail è stato confermato il $2 alle $3.",
'emailnotauthenticated' => "L'indirizzo e-mail non è stato ancora confermato. Non verranno inviati messaggi e-mail attraverso le funzioni elencate di seguito.",
'noemailprefs' => 'Indicare un indirizzo e-mail per attivare queste funzioni.',
'emailconfirmlink' => 'Confermare il proprio indirizzo e-mail',
'invalidemailaddress' => "L'indirizzo e-mail indicato ha un formato non valido. Inserire un indirizzo valido o svuotare la casella.",
'cannotchangeemail' => 'Gli indirizzi e-mail non possono essere modificati in questo wiki.',
'emaildisabled' => 'Questo sito non può inviare messaggi di posta elettronica.',
'accountcreated' => 'Accesso creato',
'accountcreatedtext' => "È stato creato un accesso per l'utente $1.",
'createaccount-title' => 'Creazione di un accesso a {{SITENAME}}',
'createaccount-text' => 'Qualcuno ha creato un accesso a {{SITENAME}} ($4) a nome di $2, associato a questo indirizzo di posta elettronica. La password per l\'utente "$2" è impostata a "$3".
È opportuno eseguire un accesso quanto prima e cambiare la password immediatamente.

Se l\'accesso è stato creato per errore, si può ignorare questo messaggio.',
'usernamehasherror' => 'Il nome utente non può contenere caratteri hash',
'login-throttled' => 'Sono stati effettuati troppi tentativi di accesso in breve tempo.
Riprovare più tardi.',
'login-abort-generic' => 'Il tuo login non ha avuto successo - Annullato',
'loginlanguagelabel' => 'Lingua: $1',
'suspicious-userlogout' => 'La tua richiesta di disconnessione è stata negata perché sembra inviata da un browser non funzionante o un proxy di caching.',

# E-mail sending
'php-mail-error-unknown' => 'Errore sconosciuto nella funzione PHP mail()',
'user-mail-no-addy' => 'Hai cercato di inviare una e-mail senza un indirizzo.',

# Change password dialog
'resetpass' => 'Cambia la password',
'resetpass_announce' => "L'accesso è stato effettuato con un codice temporaneo, inviato via e-mail. Per completare l'accesso è necessario impostare una nuova password:",
'resetpass_text' => '<!-- Aggiungere il testo qui -->',
'resetpass_header' => "Cambia la password dell'account",
'oldpassword' => 'Vecchia password:',
'newpassword' => 'Nuova password:',
'retypenew' => 'Riscrivi la nuova password:',
'resetpass_submit' => 'Imposta la password e accedi al sito',
'resetpass_success' => 'La password è stata modificata. Accesso in corso...',
'resetpass_forbidden' => 'Non è possibile modificare le password',
'resetpass-no-info' => "Devi aver effettuato l'accesso per accedere a questa pagina direttamente.",
'resetpass-submit-loggedin' => 'Cambia password',
'resetpass-submit-cancel' => 'Annulla',
'resetpass-wrong-oldpass' => 'Password temporanea o attuale non valida.
La password potrebbe essere stata già cambiata, oppure potrebbe essere stata richiesta una nuova password temporanea.',
'resetpass-temp-password' => 'Password temporanea:',

# Special:PasswordReset
'passwordreset' => 'Reimposta password',
'passwordreset-text' => 'Completa questo modulo per ricevere i dettagli del tuo account via e-mail.',
'passwordreset-legend' => 'Reimposta password',
'passwordreset-disabled' => 'La reimpostazione delle password è stata disabilitata su questa wiki',
'passwordreset-pretext' => '{{PLURAL:$1||Immetti una delle porzioni di dati qui sotto}}',
'passwordreset-username' => 'Nome utente:',
'passwordreset-domain' => 'Dominio:',
'passwordreset-capture' => 'Visualizzare il contenuto del messaggio e-mail?',
'passwordreset-capture-help' => "Se si seleziona questa casella, l'indirizzo e-mail (con la password temporanea), verrà mostrato a voi, oltre ad essere inviato all'utente.",
'passwordreset-email' => 'Indirizzo e-mail:',
'passwordreset-emailtitle' => 'Dettagli account su {{SITENAME}}',
'passwordreset-emailtext-ip' => "Qualcuno (probabilmente tu, con indirizzo IP $1) ha richiesto l'invio di una nuova password per l'accesso a {{SITENAME}} ($4). {{PLURAL:$3|L'utente associato|Gli utenti associati}} a questo indirizzo e-mail sono:

$2

{{PLURAL:$3|Questa password temporanea scadrà|Queste password temporanee scadranno}} dopo {{PLURAL:$5|un giorno|$5 giorni}}.
Dovresti accedere e scegliere una nuova password ora. 

Se non sei stato tu a fare la richiesta, o se ti sei ricordato la password originale e non vuoi più cambiarla, puoi ignorare questo messaggio e continuare al utilizzare la tua vecchia password.",
'passwordreset-emailtext-user' => "L'utente $1 di {{SITENAME}} ha richiesto l'invio di una nuova password per l'accesso a {{SITENAME}} ($4). {{PLURAL:$3|L'utente associato|Gli utenti associati}} a questo indirizzo e-mail sono:

$2

{{PLURAL:$3|Questa password temporanea scadrà|Queste password temporanee scadranno}} dopo {{PLURAL:$5|un giorno|$5 giorni}}.
Dovresti accedere e scegliere una nuova password ora. 

Se non sei stato tu a fare la richiesta, o se ti sei ricordato la password originale e non vuoi più cambiarla, puoi ignorare questo messaggio e continuare al utilizzare la tua vecchia password.",
'passwordreset-emailelement' => 'Nome utente: $1
Password temporanea: $2',
'passwordreset-emailsent' => 'È stata inviata una e-mail di promemoria.',
'passwordreset-emailsent-capture' => 'È stata inviata una e-mail di promemoria, il contenuto è riportato di seguito.',
'passwordreset-emailerror-capture' => "È stata generata l'e-mail di promemoria riportata di seguito. L'invio all'utente non è riuscito: $1",

# Special:ChangeEmail
'changeemail' => "Modifica l'indirizzo e-mail",
'changeemail-header' => "Modifica l'indirizzo e-mail dell'account",
'changeemail-text' => 'Completa questo modulo per cambiare il tuo indirizzo e-mail. Sarà necessario inserire la password per confermare la modifica.',
'changeemail-no-info' => "Devi aver effettuato l'accesso per accedere a questa pagina direttamente.",
'changeemail-oldemail' => 'Indirizzo e-mail attuale:',
'changeemail-newemail' => 'Nuovo indirizzo e-mail:',
'changeemail-none' => '(nessuno)',
'changeemail-submit' => 'Modifica e-mail',
'changeemail-cancel' => 'Annulla',

# Edit page toolbar
'bold_sample' => 'Grassetto',
'bold_tip' => 'Grassetto',
'italic_sample' => 'Corsivo',
'italic_tip' => 'Corsivo',
'link_sample' => 'Titolo del collegamento',
'link_tip' => 'Collegamento interno',
'extlink_sample' => 'http://www.example.com titolo del collegamento',
'extlink_tip' => 'Collegamento esterno (ricorda il prefisso http:// )',
'headline_sample' => 'Intestazione',
'headline_tip' => 'Intestazione di 2° livello',
'nowiki_sample' => 'Inserire qui il testo non formattato',
'nowiki_tip' => 'Ignora la formattazione wiki',
'image_sample' => 'Esempio.jpg',
'image_tip' => 'Incorpora file',
'media_sample' => 'Esempio.ogg',
'media_tip' => 'Collegamento a file multimediale',
'sig_tip' => 'Firma con data e ora',
'hr_tip' => 'Linea orizzontale (usare con giudizio)',

# Edit pages
'summary' => 'Oggetto:',
'subject' => 'Argomento (intestazione):',
'minoredit' => 'Questa è una modifica minore',
'watchthis' => 'Aggiungi agli osservati speciali',
'savearticle' => 'Salva la pagina',
'preview' => 'Anteprima',
'showpreview' => 'Visualizza anteprima',
'showlivepreview' => "Funzione ''Live preview''",
'showdiff' => 'Mostra cambiamenti',
'anoneditwarning' => "'''Attenzione:''' Accesso non effettuato. Nella cronologia della pagina verrà registrato l'indirizzo IP.",
'anonpreviewwarning' => "''Non è stato eseguito il login. Salvando la pagina, il proprio indirizzo IP sarà registrato nella cronologia.''",
'missingsummary' => "'''Attenzione:''' non è stato specificato l'oggetto di questa modifica. Premendo di nuovo \"{{int:savearticle}}\" la modifica verrà salvata con l'oggetto vuoto.",
'missingcommenttext' => 'Inserire un commento qui sotto.',
'missingcommentheader' => "'''Attenzione:''' non è stata specificato l'oggetto/l'intestazione di questo commento. Premendo di nuovo \"{{int:savearticle}}\" la modifica verrà salvata senza intestazione.",
'summary-preview' => "Anteprima dell'oggetto:",
'subject-preview' => 'Anteprima oggetto/intestazione:',
'blockedtitle' => 'Utente bloccato.',
'blockedtext' => "'''Il tuo nome utente o indirizzo IP è stato bloccato.'''

Il blocco è stato imposto da $1. La motivazione del blocco è la seguente: ''$2''

* Inizio del blocco: $8
* Scadenza del blocco: $6
* Intervallo di blocco: $7

Se lo si desidera, è possibile contattare $1 o un altro [[{{MediaWiki:Grouppage-sysop}}|amministratore]] per discutere del blocco.

Si noti che la funzione 'Scrivi all'utente' non è attiva se non è stato registrato un indirizzo e-mail valido nelle proprie [[Special:Preferences|preferenze]] o se l'utilizzo di tale funzione è stato bloccato.

L'indirizzo IP attuale è $3, il numero ID del blocco è #$5.
Si prega di specificare tutti i dettagli precedenti in qualsiasi richiesta di chiarimenti.",
'autoblockedtext' => "Questo indirizzo IP è stato bloccato automaticamente perché condiviso con un altro utente, a sua volta bloccato da $1.
La motivazione del blocco è la seguente:

:''$2''

* Inizio del blocco: $8
* Scadenza del blocco: $6
* Intervallo di blocco: $7

È possibile contattare $1 o un altro [[{{MediaWiki:Grouppage-sysop}}|amministratore]] per richiedere eventuali chiarimenti circa il blocco.

Si noti che la funzione 'Scrivi all'utente' non è attiva se non è stato registrato un indirizzo e-mail valido nelle proprie [[Special:Preferences|preferenze]] e, comunque, se nell'applicare il blocco, tale funzione è stata disabilitata (per la durata del blocco).

L'indirizzo IP attuale è $3, il numero ID del blocco è #$5
Si prega di specificare tutti i dettagli qui inclusi nel compilare qualsiasi richiesta di chiarimenti.",
'blockednoreason' => 'nessuna motivazione indicata',
'whitelistedittext' => 'Per modificare le pagine è necessario $1.',
'confirmedittext' => "Per essere abilitati alla modifica delle pagine è necessario confermare il proprio indirizzo e-mail. Per impostare e confermare l'indirizzo servirsi delle [[Special:Preferences|preferenze]].",
'nosuchsectiontitle' => 'Impossibile trovare la sezione',
'nosuchsectiontext' => 'Si è tentato di modificare una sezione inesistente.
Potrebbe essere stata spostata o eliminata mentre si stava visionando la pagina.',
'loginreqtitle' => 'Accesso richiesto',
'loginreqlink' => "eseguire l'accesso",
'loginreqpagetext' => 'Per vedere altre pagine è necessario $1.',
'accmailtitle' => 'Password inviata.',
'accmailtext' => "Una password generata casualmente per [[User talk:$1|$1]] è stata inviata a $2.

La password per questo nuovo account può essere modificata all'accesso nella pagina per ''[[Special:ChangePassword|cambiare la password]]''.",
'newarticle' => '(Nuovo)',
'newarticletext' => "Il collegamento appena seguito corrisponde ad una pagina non ancora esistente.
Se vuoi creare la pagina ora, basta cominciare a scrivere il testo nella casella qui sotto (vedi la [[{{MediaWiki:Helppage}}|pagina di aiuto]] per maggiori informazioni).
Se il collegamento è stato aperto per errore, è sufficiente fare clic sul pulsante '''Indietro''' del proprio browser.",
'anontalkpagetext' => "----''Questa è la pagina di discussione di un utente anonimo, che non ha ancora creato un accesso o comunque non lo usa. Per identificarlo è quindi necessario usare il numero del suo indirizzo IP. Gli indirizzi IP possono però essere condivisi da più utenti. Se sei un utente anonimo e ritieni che i commenti presenti in questa pagina non si riferiscano a te, [[Special:UserLogin/signup|crea un nuovo accesso]] o [[Special:UserLogin|entra con quello che già hai]] per evitare di essere confuso con altri utenti anonimi in futuro.''",
'noarticletext' => 'In questo momento la pagina richiesta è vuota. È possibile [[Special:Search/{{PAGENAME}}|cercare questo titolo]] nelle altre pagine del sito, <span class="plainlinks">[{{fullurl:{{#Special:Log}}|page={{FULLPAGENAMEE}}}} cercare nei registri correlati] oppure [{{fullurl:{{FULLPAGENAME}}|action=edit}} modificare la pagina ora]</span>.',
'noarticletext-nopermission' => 'In questo momento la pagina richiesta è vuota. È possibile [[Special:Search/{{PAGENAME}}|cercare questo titolo]] nelle altre pagine del sito o <span class="plainlinks">[{{fullurl:{{#Special:Log}}|page={{FULLPAGENAMEE}}}} cercare nei registri correlati]</span>.',
'missing-revision' => 'La revisione #$1 della pagina "{{PAGENAME}}" non esiste.

Questo si verifica solitamente seguendo un collegamento a una pagina cancellata, in una cronologia non aggiornata.
I dettagli possono essere trovati nel [{{fullurl:{{#Special:Log}}/delete|page={{FULLPAGENAMEE}}}} registro delle cancellazioni].',
'userpage-userdoesnotexist' => 'L\'account "<nowiki>$1</nowiki>" non corrisponde a un utente registrato. Verificare che si intenda davvero creare o modificare questa pagina.',
'userpage-userdoesnotexist-view' => 'L\'account utente "$1" non è registrato.',
'blocked-notice-logextract' => "Questo utente è attualmente bloccato.
L'ultimo elemento del registro dei blocchi è riportato di seguito per informazione:",
'clearyourcache' => "'''Nota:''' dopo aver salvato, potrebbe essere necessario pulire la cache del proprio browser per vedere i cambiamenti. 
*'''Firefox / Safari''': tenere premuto il tasto delle maiuscole e fare clic su ''Ricarica'', oppure premere ''Ctrl-F5'' o ''Ctrl-R'' (''⌘-R'' su Mac)
<<<<<<< HEAD
*'''Google Chrome''': premere ''Ctrl-Shift-R'' (''⌘-Shift-R'' su un Mac)
=======
*'''Google Chrome''': fare clic su ''Ricarica'', oppure premere ''Ctrl-R'' o ''Ctrl-Shift-R'' (''⌘-Shift-R'' su un Mac)
>>>>>>> 84a54a63
*'''Internet Explorer''': tenere premuto il tasto ''Ctrl'' mentre si fa clic su ''Refresh'', oppure premere ''Ctrl-F5''
*'''Opera''': svuotare completamente la cache dal menu ''Strumenti → Preferenze''",
'usercssyoucanpreview' => "'''Suggerimento:''' usa il pulsante 'Visualizza anteprima' per provare il tuo nuovo CSS prima di salvarlo.",
'userjsyoucanpreview' => "'''Suggerimento:''' usa il pulsante 'Visualizza anteprima' per provare il tuo nuovo JavaScript prima di salvarlo.",
'usercsspreview' => "'''Questa è solo un'anteprima del proprio CSS personale. Le modifiche non sono ancora state salvate!'''",
'userjspreview' => "'''Questa è solo un'anteprima per provare il proprio JavaScript personale; le modifiche non sono ancora state salvate!'''",
'sitecsspreview' => "Questa è solo un'anteprima del CSS. Le modifiche non sono ancora state salvate!'''",
'sitejspreview' => "Questa è solo un'anteprima per provare il JavaScript; le modifiche non sono ancora state salvate!'''",
'userinvalidcssjstitle' => "'''Attenzione:'''  Non esiste alcuna skin con nome \"\$1\". Si noti che le pagine per i .css e .js personalizzati hanno l'iniziale del titolo minuscola, ad esempio {{ns:user}}:Esempio/vector.css e non {{ns:user}}:Esempio/Vector.css.",
'updated' => '(Aggiornato)',
'note' => "'''Nota:'''",
'previewnote' => "'''Ricorda che questa è solo un'anteprima.'''
Le tue modifiche NON sono ancora state salvate!",
'continue-editing' => 'Continua a modificare',
'previewconflict' => 'L\'anteprima corrisponde al testo presente nella casella di modifica superiore e rappresenta la pagina come apparirà se si sceglie di premere "Salva la pagina" in questo momento.',
'session_fail_preview' => "'''Non è stato possibile elaborare la modifica perché sono andati persi i dati relativi alla sessione.
Riprovare.
Se il problema persiste, si può tentare di [[Special:UserLogout|scollegarsi]] ed effettuare un nuovo accesso.'''",
'session_fail_preview_html' => "'''Non è stato possibile elaborare la modifica perché sono andati persi i dati relativi alla sessione.'''

''Poiché in {{SITENAME}} è abilitato l'uso di HTML senza limitazioni, l'anteprima non viene visualizzata; si tratta di una misura di sicurezza contro gli attacchi JavaScript.''

'''Se questo è un legittimo tentativo di modifica, riprovare. Se il problema persiste, si può provare a [[Special:UserLogout|scollegarsi]] ed effettuare un nuovo accesso.'''",
'token_suffix_mismatch' => "'''La modifica non è stata salvata perché il client ha mostrato di gestire in modo errato i caratteri di punteggiatura nel token associato alla stessa. Per evitare una possibile corruzione del testo della pagina, è stata rifiutata l'intera modifica. Questa situazione può verificarsi, talvolta, quando vengono usati alcuni servizi di proxy anonimi via web che presentano dei bug.'''",
'edit_form_incomplete' => "'''Alcune parti del modulo di modifica non hanno raggiunto il server; controllare che le modifiche siano intatte e riprovare.'''",
'editing' => 'Modifica di $1',
'creating' => 'Stai creando $1',
'editingsection' => 'Modifica di $1 (sezione)',
'editingcomment' => 'Modifica di $1 (nuova sezione)',
'editconflict' => 'Conflitto di edizione su $1',
'explainconflict' => "Un altro utente ha salvato una nuova versione della pagina mentre stavi effettuando le modifiche.
La casella di modifica superiore contiene il testo della pagina attualmente online, così come è stato aggiornato dall'altro utente.
La versione con le tue modifiche è invece riportata nella casella di modifica inferiore.
Se desideri confermarle, devi riportare le tue modifiche nel testo esistente (casella superiore).
Premendo il pulsante '{{int:savearticle}}', verrà salvato '''solo''' il testo contenuto nella casella di modifica superiore.",
'yourtext' => 'Il tuo testo',
'storedversion' => 'La versione memorizzata',
'nonunicodebrowser' => "'''Attenzione: si sta utilizzando un browser non compatibile con i caratteri Unicode. Per consentire la modifica delle pagine senza creare inconvenienti, i caratteri non ASCII vengono visualizzati nella casella di modifica sotto forma di codici esadecimali.'''",
'editingold' => "'''Attenzione: si sta modificando una versione non aggiornata della pagina.<br />
Se si sceglie di salvarla, tutti i cambiamenti apportati dopo questa revisione andranno perduti.'''",
'yourdiff' => 'Differenze',
'copyrightwarning' => "Per favore tieni presente che tutti i contributi a {{SITENAME}} si considerano pubblicati nei termini d'uso della licenza $2 (vedi $1 per maggiori dettagli).
Se non desideri che i tuoi testi possano essere modificati e ridistribuiti da chiunque senza alcuna limitazione, non inviarli qui.<br />
Inviando il testo dichiari inoltre, sotto tua responsabilità, che è stato scritto da te personalmente oppure è stato copiato da una fonte di pubblico dominio o similarmente libera.
'''Non inviare materiale protetto da copyright senza autorizzazione!'''",
'copyrightwarning2' => "Per favore tieni presente che tutti i contributi a {{SITENAME}} possono essere modificati, stravolti o cancellati da altri contributori.
Se non desideri che i tuoi testi possano essere alterati, non inviarli qui.<br />
Inviando il testo dichiari inoltre, sotto tua responsabilità, che è stato scritto da te personalmente oppure è stato copiato da una fonte di pubblico dominio o similarmente libera (vedi $1 per maggiori dettagli).
'''Non inviare materiale protetto da copyright senza autorizzazione!'''",
'longpageerror' => "'''Errore: il testo inviato è lungo {{PLURAL:$1|1|$1}} kilobyte, che è maggiore della dimensione massima consentita ({{PLURAL:$2|1|$2}} kilobyte).'''
Il testo non può essere salvato.",
'readonlywarning' => "'''Attenzione: il database è stato bloccato per manutenzione, è quindi impossibile salvare le modifiche in questo momento.'''
Per non perderle, è possibile copiare quanto inserito finora nella casella di modifica, incollarlo in un programma di elaborazione testi e salvarlo in attesa dello sblocco del database.

L'amministratore che ha bloccato il database ha fornito questa spiegazione: $1",
'protectedpagewarning' => "'''Attenzione: questa pagina è stata bloccata in modo che solo gli utenti con privilegi di amministratore possano modificarla.'''
L'ultimo elemento del registro è riportato di seguito per informazione:",
'semiprotectedpagewarning' => "'''Nota:''' Questa pagina è stata bloccata in modo che solo gli utenti registrati possano modificarla.
L'ultimo elemento del registro è riportato di seguito per informazione:",
'cascadeprotectedwarning' => "'''Attenzione:''' Questa pagina è stata bloccata in modo che solo gli utenti con privilegi di amministratore possano modificarla. Ciò avviene perché la pagina è inclusa {{PLURAL:\$1|nella pagina indicata di seguito, che è stata protetta|nelle pagine indicate di seguito, che sono state protette}} selezionando la protezione \"ricorsiva\":",
'titleprotectedwarning' => "'''Attenzione: questa pagina è stata bloccata in modo che siano necessari [[Special:ListGroupRights|diritti specifici]] per crearla.'''
L'ultimo elemento del registro è riportato di seguito per informazione:",
'templatesused' => '{{PLURAL:$1|Template utilizzato|Template utilizzati}} in questa pagina:',
'templatesusedpreview' => '{{PLURAL:$1|Template utilizzato|Template utilizzati}} in questa anteprima:',
'templatesusedsection' => '{{PLURAL:$1|Template utilizzato|Template utilizzati}} in questa sezione:',
'template-protected' => '(protetto)',
'template-semiprotected' => '(semiprotetto)',
'hiddencategories' => 'Questa pagina appartiene a {{PLURAL:$1|una categoria nascosta|$1 categorie nascoste}}:',
'edittools' => '<!-- Testo che appare al di sotto del modulo di modifica e di upload. -->',
'nocreatetitle' => 'Creazione delle pagine limitata',
'nocreatetext' => 'La possibilità di creare nuove pagine su {{SITENAME}} è stata limitata ai soli utenti registrati. È possibile tornare indietro e modificare una pagina esistente, oppure [[Special:UserLogin|entrare o registrarsi]].',
'nocreate-loggedin' => 'Non si dispone dei permessi necessari a creare nuove pagine.',
'sectioneditnotsupported-title' => 'Modifica delle sezioni non supportata',
'sectioneditnotsupported-text' => 'La modifica delle sezioni non è supportata in questa pagina.',
'permissionserrors' => 'Errore nei permessi',
'permissionserrorstext' => "Non si dispone dei permessi necessari ad eseguire l'azione richiesta, per {{PLURAL:$1|il seguente motivo|i seguenti motivi}}:",
'permissionserrorstext-withaction' => 'Non si dispone dei permessi necessari per $2, per {{PLURAL:$1|il seguente motivo|i seguenti motivi}}:',
'recreate-moveddeleted-warn' => "'''Attenzione: si sta per ricreare una pagina già cancellata in passato.'''

Accertarsi che sia davvero opportuno continuare a modificare questa pagina.
L'elenco delle relative cancellazioni e degli spostamenti viene riportato di seguito per comodità:",
'moveddeleted-notice' => "Questa pagina è stata cancellata. L'elenco delle relative cancellazioni e degli spostamenti viene riportato di seguito per informazione.",
'log-fulllog' => 'Visualizza log completo',
'edit-hook-aborted' => "La modifica è stata annullata dall'hook.
Non è stata restituita alcuna spiegazione.",
'edit-gone-missing' => 'Impossibile aggiornare la pagina.
Sembra che sia stata cancellata.',
'edit-conflict' => 'Conflitto di edizione.',
'edit-no-change' => 'La modifica è stata ignorata poiché non sono stati apportati cambiamenti al testo.',
'edit-already-exists' => 'Impossibile creare una nuova pagina.
Esiste già.',
'defaultmessagetext' => 'Testo predefinito',

# Parser/template warnings
'expensive-parserfunction-warning' => "'''Attenzione:''' Questa pagina contiene troppe chiamate alle parser functions.

Dovrebbe averne meno di $2, al momento ce {{PLURAL:$1|n'è $1|ne sono $1}}.",
'expensive-parserfunction-category' => 'Pagine con troppe chiamate alle parser functions',
'post-expand-template-inclusion-warning' => "'''Attenzione:''' la dimensione dei template inclusi è troppo grande.
Alcuni template non verranno inclusi.",
'post-expand-template-inclusion-category' => 'Pagine per le quali la dimensione dei template inclusi supera il limite consentito',
'post-expand-template-argument-warning' => "'''Attenzione:''' questa pagina contiene uno o più argomenti di template troppo grandi per essere espansi. Tali argomenti verranno omessi.",
'post-expand-template-argument-category' => 'Pagine contenenti template con argomenti mancanti',
'parser-template-loop-warning' => 'Rilevato loop del template: [[$1]]',
'parser-template-recursion-depth-warning' => 'È stato raggiunto il limite di ricorsione nel template ($1)',
'language-converter-depth-warning' => 'Limite di profondità del convertitore di lingua superato ($1)',
'node-count-exceeded-category' => 'Pagine dove viene superato il numero di nodi',
'node-count-exceeded-warning' => 'Questa pagina ha superato il numero di nodi',
'expansion-depth-exceeded-category' => 'Pagine dove viene superata la profondità di espansione',
'expansion-depth-exceeded-warning' => 'Questa pagina ha superato la profondità di espansione',
'parser-unstrip-loop-warning' => 'Rilevato ciclo di Unstrip',
'parser-unstrip-recursion-limit' => 'Superati i limiti di ricorsione di Unstrip ($1)',
'converter-manual-rule-error' => 'Rilevato errore nella regola manuale di conversione della lingua',

# "Undo" feature
'undo-success' => 'Questa modifica può essere annullata. Verificare il confronto presentato di seguito per accertarsi che il contenuto corrisponda a quanto desiderato e quindi salvare le modifiche per completare la procedura di annullamento.',
'undo-failure' => 'Impossibile annullare la modifica a causa di un conflitto con modifiche intermedie.',
'undo-norev' => 'La modifica non può essere annullata perché non esiste o è stata cancellata.',
'undo-summary' => 'Annullata la modifica $1 di [[Special:Contributions/$2|$2]] ([[User talk:$2|discussione]])',

# Account creation failure
'cantcreateaccounttitle' => 'Impossibile registrare un utente',
'cantcreateaccount-text' => "La creazione di nuovi account a partire da questo indirizzo IP ('''$1''') è stata bloccata da [[User:$3|$3]].

La motivazione del blocco fornita da $3 è la seguente: ''$2''",

# History pages
'viewpagelogs' => 'Visualizza i log relativi a questa pagina.',
'nohistory' => 'Cronologia delle versioni di questa pagina non reperibile.',
'currentrev' => 'Versione attuale',
'currentrev-asof' => 'Versione attuale delle $1',
'revisionasof' => 'Versione delle $1',
'revision-info' => 'Versione delle $1, autore: $2',
'previousrevision' => '← Versione meno recente',
'nextrevision' => 'Versione più recente →',
'currentrevisionlink' => 'Versione attuale',
'cur' => 'corr',
'next' => 'succ',
'last' => 'prec',
'page_first' => 'prima',
'page_last' => 'ultima',
'histlegend' => "Confronto tra versioni: selezionare le caselle corrispondenti alle versioni desiderate e premere Invio o il pulsante in basso.

Legenda: '''({{int:cur}})''' = differenze con la versione attuale, '''({{int:last}})''' = differenze con la versione precedente, '''{{int:minoreditletter}}''' = modifica minore",
'history-fieldset-title' => 'Scorri nella cronologia',
'history-show-deleted' => 'Solo quelli cancellati',
'histfirst' => 'Prima',
'histlast' => 'Ultima',
'historysize' => '({{PLURAL:$1|1 byte|$1 byte}})',
'historyempty' => '(vuota)',

# Revision feed
'history-feed-title' => 'Cronologia',
'history-feed-description' => 'Cronologia della pagina su questo sito',
'history-feed-item-nocomment' => '$1 il $2',
'history-feed-empty' => 'La pagina richiesta non esiste; potrebbe essere stata cancellata dal sito o rinominata. Verificare con la [[Special:Search|pagina di ricerca]] se vi sono nuove pagine.',

# Revision deletion
'rev-deleted-comment' => '(Oggetto della modifica rimosso)',
'rev-deleted-user' => '(nome utente rimosso)',
'rev-deleted-event' => '(azione del log rimossa)',
'rev-deleted-user-contribs' => '[nome utente o indirizzo IP rimosso - edit nascosto dalla cronologia]',
'rev-deleted-text-permission' => "Questa versione della pagina è stata '''cancellata'''.
Consultare il [{{fullurl:{{#Special:Log}}/delete|page={{PAGENAMEE}}}} log delle cancellazioni] per ulteriori dettagli.",
'rev-deleted-text-unhide' => "Questa versione della pagina è stata '''cancellata'''.
Consultare il [{{fullurl:{{#Special:Log}}/delete|page={{PAGENAMEE}}}} log delle cancellazioni] per ulteriori dettagli.
Agli amministratori è ancora consentito [$1 visualizzare questa versione] se necessario.",
'rev-suppressed-text-unhide' => "Questa versione della pagina è stata '''rimossa'''.
Consultare il [{{fullurl:{{#Special:Log}}/suppress|page={{PAGENAMEE}}}} log di rimozione] per ulteriori dettagli.
Agli amministratori è ancora consentito [$1 visualizzare questa versione] se necessario.",
'rev-deleted-text-view' => "Questa versione della pagina è stata '''cancellata'''.
Gli amministratori possono ancora visualizzarla; consultare il [{{fullurl:{{#Special:Log}}/delete|page={{FULLPAGENAMEE}}}} log delle cancellazioni] per ulteriori dettagli.",
'rev-suppressed-text-view' => "Questa versione della pagina è stata '''rimossa'''.
Gli amministratori possono ancora visualizzarla; consultare il [{{fullurl:{{#Special:Log}}/suppress|page={{FULLPAGENAMEE}}}} log di rimozione] per ulteriori dettagli.",
'rev-deleted-no-diff' => "Non è possibile visualizzare questo confronto tra versioni perché una delle revisioni è stata '''cancellata'''.
Consultare il [{{fullurl:{{#Special:Log}}/delete|page={{FULLPAGENAMEE}}}} log delle cancellazioni] per ulteriori dettagli.",
'rev-suppressed-no-diff' => "Non è possibile visualizzare questo confronto tra versioni perché una delle revisioni è stata '''cancellata'''.",
'rev-deleted-unhide-diff' => "Una delle revisioni di questo confronto tra versioni è stata '''cancellata'''.
Consultare il [{{fullurl:{{#Special:Log}}/delete|page={{PAGENAMEE}}}} log delle cancellazioni] per ulteriori dettagli.
Agli amministratori è ancora consentito [$1 visualizzare il confronto] se necessario.",
'rev-suppressed-unhide-diff' => "Una delle revisioni di questo confronto di versioni è stata '''rimossa'''.
Potrebbero esserci dettagli nel [{{fullurl:{{#Special:Log}}/suppress|page={{FULLPAGENAMEE}}}} log delle rimozioni].
In quanto amministratore puoi ancora [$1 visualizzare questo confronto di versioni], se vuoi procedere.",
'rev-deleted-diff-view' => "Una delle revisioni di questo confronto di versioni è stata '''cancellata'''.
In quanto amministratore, puoi visualizzare questo confronto di versioni; potrebbero esserci dettagli nel [{{fullurl:{{#Special:Log}}/delete|page={{FULLPAGENAMEE}}}} log delle cancellazioni].",
'rev-suppressed-diff-view' => "Una delle revisioni di questo confronto di versioni è stata '''rimossa'''.
In quanto amministratore puoi visualizzare questo confronto di versioni; potrebbero esserci dettagli nel [{{fullurl:{{#Special:Log}}/suppress|page={{FULLPAGENAMEE}}}} log delle rimozioni].",
'rev-delundel' => 'mostra/nascondi',
'rev-showdeleted' => 'mostra',
'revisiondelete' => 'Cancella o ripristina versioni',
'revdelete-nooldid-title' => 'Versione non specificata',
'revdelete-nooldid-text' => 'Non è stata specificata alcuna versione della pagina su cui eseguire questa funzione, la versione specificata non esiste oppure si sta tentando di nascondere la versione attuale.',
'revdelete-nologtype-title' => 'Nessun tipo di registro specificato',
'revdelete-nologtype-text' => "Non è stato specificato alcun tipo di registro su cui eseguire l'azione.",
'revdelete-nologid-title' => 'Errore di indicazione del log',
'revdelete-nologid-text' => 'Non è stato specificato un evento del registro su cui eseguire questa funzione oppure il log non esiste.',
'revdelete-no-file' => 'Il file specificato non esiste.',
'revdelete-show-file-confirm' => 'Si desidera visualizzare la versione cancellata del file "<nowiki>$1</nowiki>" del $2 alle $3?',
'revdelete-show-file-submit' => 'Sì',
'revdelete-selected' => "'''{{PLURAL:$2|Versione selezionata|Versioni selezionate}} di [[:$1]]:'''",
'logdelete-selected' => "'''{{PLURAL:$1|Evento del registro selezionato|Eventi del registro selezionati}}:'''",
'revdelete-text' => "'''Le versioni cancellate restano visibili nella cronologia della pagina, mentre il testo contenuto non è accessibile al pubblico.'''
Gli altri amministratori di {{SITENAME}} potranno accedere comunque ai contenuti nascosti e ripristinarli attraverso questa stessa interfaccia, se non sono state impostate altre limitazioni in fase di installazione del sito.",
'revdelete-confirm' => 'Per favore conferma che questo è quanto intendi fare, che sei consapevole delle conseguenze, e che stai facendo questo nel rispetto delle [[{{MediaWiki:Policy-url}}|linee guida]].',
'revdelete-suppress-text' => "La rimozione deve essere utilizzata '''unicamente''' nei seguenti casi:
* Dati personali inopportuni
*: ''indirizzi, numeri di telefono, codici fiscali, ecc.''",
'revdelete-legend' => 'Imposta le seguenti limitazioni sulle versioni cancellate:',
'revdelete-hide-text' => 'Nascondi il testo della versione',
'revdelete-hide-image' => 'Nascondi i contenuti del file',
'revdelete-hide-name' => 'Nascondi azione e oggetto della stessa',
'revdelete-hide-comment' => "Nascondi l'oggetto della modifica o la motivazione dell'azione",
'revdelete-hide-user' => "Nascondi il nome o l'indirizzo IP dell'autore",
'revdelete-hide-restricted' => 'Nascondi le informazioni indicate anche agli amministratori',
'revdelete-radio-same' => '(non cambiare)',
'revdelete-radio-set' => 'Sì',
'revdelete-radio-unset' => 'No',
'revdelete-suppress' => 'Nascondi le informazioni anche agli amministratori',
'revdelete-unsuppress' => 'Elimina le limitazioni sulle revisioni ripristinate',
'revdelete-log' => 'Motivo:',
'revdelete-submit' => 'Applica {{PLURAL:$1|alla revisione selezionata|alle revisioni selezionate}}',
'revdelete-success' => "'''Visibilità della revisione aggiornata correttamente.'''",
'revdelete-failure' => "'''La visibilità della versione non può essere aggiornata:'''
$1",
'logdelete-success' => "'''Visibilità dell'evento impostata correttamente.'''",
'logdelete-failure' => "'''La visibilità dell'evento non può essere impostata:'''
$1",
'revdel-restore' => 'cambia la visibilità',
'revdel-restore-deleted' => 'revisioni cancellate',
'revdel-restore-visible' => 'revisioni visibili',
'pagehist' => 'Cronologia della pagina',
'deletedhist' => 'Cronologia cancellata',
'revdelete-hide-current' => "Impossibile nascondere l'oggetto con data $1 $2 in quanto è la revisione attuale.",
'revdelete-show-no-access' => 'Impossibile mostrare l\'oggetto con data $1 $2 in quanto è stato identificato come "riservato" e non si dispone del relativo accesso.',
'revdelete-modify-no-access' => 'Impossibile modificare l\'oggetto con data $1 $2 in quanto è stato identificato come "riservato" e non si dispone del relativo accesso.',
'revdelete-modify-missing' => "Impossibile modificare l'oggetto con ID $1 in quanto non è presente nel database.",
'revdelete-no-change' => "'''Attenzione:''' l'oggetto con data $1 $2 aveva già le impostazioni di visibilità richieste.",
'revdelete-concurrent-change' => "Impossibile modificare l'oggetto con data $1 $2 in quanto il suo stato è stato modificato da un altro utente mentre se ne tentava la modifica.",
'revdelete-only-restricted' => "Errore nel nascondere l'oggetto datato $1, $2: non è possibile nascondere gli oggetti alla vista degli amministratori senza selezionare almeno un'altra delle opzioni di rimozione.",
'revdelete-reason-dropdown' => '*Motivazioni più comuni per la cancellazione
** Violazione di copyright
** Informazioni personali inappropriate
** Informazione potenzialmente diffamatoria',
'revdelete-otherreason' => 'Altra motivazione o motivazione aggiuntiva:',
'revdelete-reasonotherlist' => 'Altra motivazione',
'revdelete-edit-reasonlist' => 'Modifica le motivazioni per la cancellazione',
'revdelete-offender' => 'Autore della versione:',

# Suppression log
'suppressionlog' => 'Soppressioni',
'suppressionlogtext' => "Di seguito sono elencate le cancellazioni e i blocchi con del contenuto nascosto agli amministratori.
Vedi l'[[Special:BlockList|elenco dei blocchi]] per l'elenco dei bandi e dei blocchi attivi al momento.",

# History merging
'mergehistory' => 'Unione cronologie',
'mergehistory-header' => 'Questa pagina consente di unire le revisioni appartenenti alla cronologia di una pagina (detta pagina di origine) alla cronologia di una pagina più recente.
È necessario accertarsi che la continuità storica della pagina non venga alterata.',
'mergehistory-box' => 'Unisci la cronologia di due pagine:',
'mergehistory-from' => 'Pagina di origine:',
'mergehistory-into' => 'Pagina di destinazione:',
'mergehistory-list' => "Cronologia cui è applicabile l'unione",
'mergehistory-merge' => 'È possibile unire le revisioni di [[:$1]] indicate di seguito alla cronologia di [[:$2]]. Usare la colonna con i pulsanti di opzione per unire tutte le revisioni fino alla data e ora indicate. Si noti che se vengono usati i pulsanti di navigazione, la colonna con i pulsanti di opzione viene azzerata.',
'mergehistory-go' => 'Mostra le modifiche che possono essere unite',
'mergehistory-submit' => 'Unisci le revisioni',
'mergehistory-empty' => 'Nessuna revisione da unire.',
'mergehistory-success' => '{{PLURAL:$3|Una revisione di [[:$1]] è stata unita|$3 revisioni di [[:$1]] sono state unite}} alla cronologia di [[:$2]].',
'mergehistory-fail' => 'Impossibile unire le cronologie. Verificare la pagina e i parametri temporali.',
'mergehistory-no-source' => 'La pagina di origine $1 non esiste.',
'mergehistory-no-destination' => 'La pagina di destinazione $1 non esiste.',
'mergehistory-invalid-source' => 'La pagina di origine deve avere un titolo corretto.',
'mergehistory-invalid-destination' => 'La pagina di destinazione deve avere un titolo corretto.',
'mergehistory-autocomment' => 'Unione di [[:$1]] in [[:$2]]',
'mergehistory-comment' => 'Unione di [[:$1]] in [[:$2]]: $3',
'mergehistory-same-destination' => 'Le pagine di origine e di destinazione non possono coincidere',
'mergehistory-reason' => 'Motivo:',

# Merge log
'mergelog' => 'Unioni',
'pagemerge-logentry' => 'ha unito [[$1]] a [[$2]] (revisioni fino a $3)',
'revertmerge' => 'Annulla unioni',
'mergelogpagetext' => 'Di seguito sono elencate le ultime operazioni di unione della cronologia di due pagine.',

# Diffs
'history-title' => '$1: cronologia delle modifiche',
'difference-title' => '$1: differenze tra le versioni',
'difference-title-multipage' => '$1 e $2: differenze tra le pagine',
'difference-multipage' => '(Differenze fra le pagine)',
'lineno' => 'Riga $1:',
'compareselectedversions' => 'Confronta le versioni selezionate',
'showhideselectedversions' => 'Mostra/nascondi versioni selezionate',
'editundo' => 'annulla',
'diff-multi' => '({{PLURAL:$1|Una revisione intermedia|$1 revisioni intermedie}} di {{PLURAL:$2|un utente|$2 utenti}} non mostrate)',
'diff-multi-manyusers' => '({{PLURAL:$1|Una revisione intermedia|$1 revisioni intermedie}} di oltre $2 {{PLURAL:$2|utente|utenti}} non mostrate)',
'difference-missing-revision' => '{{PLURAL:$2|Una versione|$2 versioni}} di questa differenza ($1) {{PLURAL:$2|non è stata trovata|non sono state trovate}}.

Questo si verifica solitamente seguendo un collegamento obsoleto di un diff a una pagina cancellata.
I dettagli possono essere trovati nel [{{fullurl:{{#Special:Log}}/delete|page={{FULLPAGENAMEE}}}} registro delle cancellazioni].',

# Search results
'searchresults' => 'Risultati della ricerca',
'searchresults-title' => 'Risultati della ricerca di "$1"',
'searchresulttext' => 'Per maggiori informazioni sulla ricerca interna di {{SITENAME}}, vedi [[{{MediaWiki:Helppage}}|{{int:help}}]].',
'searchsubtitle' => 'Ricerca di \'\'\'[[:$1]]\'\'\' ([[Special:Prefixindex/$1|tutte le pagine che iniziano per "$1"]]{{int:pipe-separator}}[[Special:WhatLinksHere/$1|tutte le pagine che puntano a "$1"]])',
'searchsubtitleinvalid' => "Ricerca di '''$1'''",
'toomanymatches' => 'Troppe corrispondenze. Modificare la richiesta.',
'titlematches' => 'Corrispondenze nel titolo delle pagine',
'notitlematches' => 'Nessuna corrispondenza nei titoli delle pagine',
'textmatches' => 'Corrispondenze nel testo delle pagine',
'notextmatches' => 'Nessuna corrispondenza nel testo delle pagine',
'prevn' => '{{PLURAL:$1|precedente|precedenti $1}}',
'nextn' => '{{PLURAL:$1|successivo|successivi $1}}',
'prevn-title' => '{{PLURAL:$1|Risultato precedente|$1 risultati precedenti}}',
'nextn-title' => '{{PLURAL:$1|Risultato successivo|$1 risultati successivi}}',
'shown-title' => 'Mostra {{PLURAL:$1|un risultato|$1 risultati}} per pagina',
'viewprevnext' => 'Vedi ($1 {{int:pipe-separator}} $2) ($3).',
'searchmenu-legend' => 'Opzioni di ricerca',
'searchmenu-exists' => "'''Sul sito esiste una pagina il cui nome è \"[[:\$1]]\"'''",
'searchmenu-new' => 'Crea la pagina "[[:$1]]" su questo sito',
'searchhelp-url' => 'Help:Indice',
'searchmenu-prefix' => '[[Special:PrefixIndex/$1|Visualizza le pagine con questo prefisso]]',
'searchprofile-articles' => 'Pagine di contenuti',
'searchprofile-project' => 'Pagine di aiuto e relative al progetto',
'searchprofile-images' => 'Multimedia',
'searchprofile-everything' => 'Tutto',
'searchprofile-advanced' => 'Avanzata',
'searchprofile-articles-tooltip' => 'Cerca in $1',
'searchprofile-project-tooltip' => 'Cerca in $1',
'searchprofile-images-tooltip' => 'Cerca file',
'searchprofile-everything-tooltip' => 'Cerca ovunque (incluse le pagine di discussione)',
'searchprofile-advanced-tooltip' => 'Cerca nei namespace personalizzati',
'search-result-size' => '$1 ({{PLURAL:$2|una parola|$2 parole}})',
'search-result-category-size' => '{{PLURAL:$1|1 utente|$1 utenti}} ({{PLURAL:$2|1 sottocategoria|$2 sottocategorie}}, {{PLURAL:$3|1 file|$3 files}})',
'search-result-score' => 'Rilevanza: $1%',
'search-redirect' => '(redirect $1)',
'search-section' => '(sezione $1)',
'search-suggest' => 'Forse cercavi: $1',
'search-interwiki-caption' => 'Progetti fratelli',
'search-interwiki-default' => 'Risultati da $1:',
'search-interwiki-more' => '(altro)',
'search-mwsuggest-enabled' => 'con suggerimenti',
'search-mwsuggest-disabled' => 'senza suggerimenti',
'search-relatedarticle' => 'Risultati correlati',
'mwsuggest-disable' => 'Disattiva suggerimenti AJAX',
'searcheverything-enable' => 'Cerca in tutti i namespace',
'searchrelated' => 'correlati',
'searchall' => 'tutti',
'showingresults' => "Di seguito {{PLURAL:$1|viene presentato al massimo '''1''' risultato|vengono presentati al massimo '''$1''' risultati}} a partire dal numero '''$2'''.",
'showingresultsnum' => "Di seguito {{PLURAL:$3|viene presentato '''1''' risultato|vengono presentati '''$3''' risultati}} a partire dal numero '''$2'''.",
'showingresultsheader' => "{{PLURAL:$5|Risultato '''$1''' di '''$3'''|Risultati '''$1 - $2''' di '''$3'''}} per '''$4'''",
'nonefound' => "'''Nota''': la ricerca è effettuata per default solo in alcuni namespace. Prova a premettere ''all:'' al testo della ricerca per cercare in tutti i namespace (compresi pagine di discussione, template, ecc) oppure usa il namespace desiderato come prefisso.",
'search-nonefound' => 'La ricerca non ha prodotto risultati.',
'powersearch' => 'Ricerca',
'powersearch-legend' => 'Ricerca avanzata',
'powersearch-ns' => 'Cerca nei namespace:',
'powersearch-redir' => 'Elenca redirect',
'powersearch-field' => 'Cerca',
'powersearch-togglelabel' => 'Seleziona:',
'powersearch-toggleall' => 'Tutti',
'powersearch-togglenone' => 'Nessuno',
'search-external' => 'Ricerca esterna',
'searchdisabled' => 'La ricerca interna di {{SITENAME}} non è attiva; nel frattempo si può provare ad usare un motore di ricerca esterno come Google. (Si noti però che i contenuti di {{SITENAME}} presenti in tali motori potrebbero non essere aggiornati.)',

# Quickbar
'qbsettings' => 'Quickbar',
'qbsettings-none' => 'Nessuno',
'qbsettings-fixedleft' => 'Fisso a sinistra',
'qbsettings-fixedright' => 'Fisso a destra',
'qbsettings-floatingleft' => 'Fluttuante a sinistra',
'qbsettings-floatingright' => 'Fluttuante a destra',
'qbsettings-directionality' => 'Fisso, a seconda della direzione del testo nella tua lingua',

# Preferences page
'preferences' => 'Preferenze',
'mypreferences' => 'preferenze',
'prefs-edits' => 'Modifiche effettuate:',
'prefsnologin' => 'Accesso non effettuato',
'prefsnologintext' => 'Per poter personalizzare le preferenze è necessario effettuare l\'<span class="plainlinks">[{{fullurl:{{#Special:UserLogin}}|returnto=$1}} accesso]</span>.',
'changepassword' => 'Cambia password',
'prefs-skin' => 'Aspetto grafico (skin)',
'skin-preview' => 'Anteprima',
'datedefault' => 'Nessuna preferenza',
'prefs-beta' => 'Funzionalità beta',
'prefs-datetime' => 'Data e ora',
'prefs-labs' => 'Funzionalità sperimentali',
'prefs-user-pages' => 'Pagine utente',
'prefs-personal' => 'Profilo utente',
'prefs-rc' => 'Ultime modifiche',
'prefs-watchlist' => 'Osservati speciali',
'prefs-watchlist-days' => 'Numero di giorni da mostrare negli osservati speciali:',
'prefs-watchlist-days-max' => 'Massimo $1 {{PLURAL:$1|giorno|giorni}}',
'prefs-watchlist-edits' => 'Numero di modifiche da mostrare con le funzioni avanzate:',
'prefs-watchlist-edits-max' => 'Numero massimo: 1000',
'prefs-watchlist-token' => 'Token osservati speciali:',
'prefs-misc' => 'Varie',
'prefs-resetpass' => 'Cambia password',
'prefs-changeemail' => 'Modifica e-mail',
'prefs-setemail' => 'Imposta un indirizzo e-mail',
'prefs-email' => 'Opzioni email',
'prefs-rendering' => 'Aspetto',
'saveprefs' => 'Salva le preferenze',
'resetprefs' => 'Reimposta le preferenze',
'restoreprefs' => 'Ripristina le impostazioni predefinite',
'prefs-editing' => 'Casella di modifica',
'prefs-edit-boxsize' => 'Dimensioni della finestra di modifica.',
'rows' => 'Righe:',
'columns' => 'Colonne:',
'searchresultshead' => 'Ricerca',
'resultsperpage' => 'Numero di risultati per pagina:',
'stub-threshold' => 'Valore minimo per i <a href="#" class="stub">collegamenti agli stub</a>, in byte:',
'stub-threshold-disabled' => 'Disattivato',
'recentchangesdays' => 'Numero di giorni da mostrare nelle ultime modifiche:',
'recentchangesdays-max' => '(massimo $1 {{PLURAL:$1|giorno|giorni}})',
'recentchangescount' => 'Numero di modifiche da mostrare per default:',
'prefs-help-recentchangescount' => 'Comprende ultime modifiche, cronologie e registri.',
'prefs-help-watchlist-token' => "Compilando questo campo con una chiave segreta verrà generato un feed RSS per i propri osservati speciali. Chiunque conosca la chiave in questo campo potrà leggere gli osservati speciali, quindi assicurasi di inserire un valore sicuro. Qui c'è un valore generato casualmente che si può usare: $1",
'savedprefs' => 'Le preferenze sono state salvate.',
'timezonelegend' => 'Fuso orario:',
'localtime' => 'Ora locale:',
'timezoneuseserverdefault' => 'Usa ora predefinita del wiki ($1)',
'timezoneuseoffset' => 'Altro (specificare differenza)',
'timezoneoffset' => 'Differenza¹:',
'servertime' => 'Ora del server:',
'guesstimezone' => "Usa l'ora del browser",
'timezoneregion-africa' => 'Africa',
'timezoneregion-america' => 'America',
'timezoneregion-antarctica' => 'Antartide',
'timezoneregion-arctic' => 'Artide',
'timezoneregion-asia' => 'Asia',
'timezoneregion-atlantic' => 'Oceano Atlantico',
'timezoneregion-australia' => 'Australia',
'timezoneregion-europe' => 'Europa',
'timezoneregion-indian' => 'Oceano Indiano',
'timezoneregion-pacific' => 'Oceano Pacifico',
'allowemail' => 'Abilita la ricezione di messaggi e-mail da altri utenti',
'prefs-searchoptions' => 'Opzioni di ricerca',
'prefs-namespaces' => 'Namespace',
'defaultns' => 'In caso contrario, cerca in questi namespace:',
'default' => 'predefinito',
'prefs-files' => 'File',
'prefs-custom-css' => 'CSS personalizzato',
'prefs-custom-js' => 'JS personalizzato',
'prefs-common-css-js' => 'CSS/JS condiviso per tutte le skin:',
'prefs-reset-intro' => "È possibile usare questa pagina per reimpostare le proprie preferenze a quelle predefinite del sito.
L'operazione non può essere annullata.",
'prefs-emailconfirm-label' => "Conferma dell'e-mail:",
'prefs-textboxsize' => 'Dimensione della finestra di modifica',
'youremail' => 'Indirizzo e-mail:',
'username' => 'Nome utente:',
'uid' => 'ID utente:',
'prefs-memberingroups' => 'Membro {{PLURAL:$1|del gruppo|dei gruppi}}:',
'prefs-registration' => 'Data di registrazione:',
'yourrealname' => 'Nome vero:',
'yourlanguage' => "Lingua dell'interfaccia:",
'yourvariant' => 'Variante della lingua:',
'prefs-help-variant' => 'La variante o grafia in cui preferisci che le pagine del wiki ti siano mostrate.',
'yournick' => 'Soprannome (nickname):',
'prefs-help-signature' => 'I commenti nelle pagine di discussione devono essere firmati con "<nowiki>~~~~</nowiki>" che verrà convertito nella propria firma seguita dalla data.',
'badsig' => 'Errore nella firma non standard, verificare i tag HTML.',
'badsiglength' => 'La firma scelta è troppo lunga, non deve superare $1 {{PLURAL:$1|carattere|caratteri}}.',
'yourgender' => 'Genere:',
'gender-unknown' => 'Non specificato',
'gender-male' => 'Maschile',
'gender-female' => 'Femminile',
'prefs-help-gender' => "Opzionale: consente di adattare i messaggi del software in funzione del genere dell'utente. Questa informazione sarà pubblica.",
'email' => 'Indirizzo email',
'prefs-help-realname' => "L'indicazione del proprio nome vero è opzionale; se si sceglie di inserirlo, verrà utilizzato per attribuire la paternità dei contenuti inviati.",
'prefs-help-email' => "L'inserimento del proprio indirizzo e-mail è facoltativo, ma permette di ricevere la propria password qualora venisse dimenticata.",
'prefs-help-email-others' => 'Puoi anche scegliere di lasciare che gli altri ti contattino via posta elettronica con un collegamento dalla tua pagina utente o di discussione.
Il tuo indirizzo non viene rivelato quando gli altri utenti ti contattano.',
'prefs-help-email-required' => 'Indirizzo e-mail obbligatorio.',
'prefs-info' => 'Informazioni di base',
'prefs-i18n' => 'Internazionalizzazione',
'prefs-signature' => 'Firma',
'prefs-dateformat' => 'Formato data',
'prefs-timeoffset' => 'Ore di differenza',
'prefs-advancedediting' => 'Opzioni avanzate',
'prefs-advancedrc' => 'Opzioni avanzate',
'prefs-advancedrendering' => 'Opzioni avanzate',
'prefs-advancedsearchoptions' => 'Opzioni avanzate',
'prefs-advancedwatchlist' => 'Opzioni avanzate',
'prefs-displayrc' => 'Opzioni di visualizzazione',
'prefs-displaysearchoptions' => 'Opzioni di visualizzazione',
'prefs-displaywatchlist' => 'Opzioni di visualizzazione',
'prefs-diffs' => 'Differenze',

# User preference: e-mail validation using jQuery
'email-address-validity-valid' => "L'indirizzo e-mail sembra valido",
'email-address-validity-invalid' => 'Inserisci un indirizzo e-mail valido',

# User rights
'userrights' => 'Gestione dei permessi relativi agli utenti',
'userrights-lookup-user' => 'Gestione dei gruppi utente',
'userrights-user-editname' => 'Inserire il nome utente:',
'editusergroup' => 'Modifica gruppi utente',
'editinguser' => "Modifica diritti utente dell'utente '''[[User:$1|$1]]''' $2",
'userrights-editusergroup' => 'Modifica gruppi utente',
'saveusergroups' => 'Salva gruppi utente',
'userrights-groupsmember' => 'Appartiene ai gruppi:',
'userrights-groupsmember-auto' => 'Membro implicito di:',
'userrights-groups-help' => "È possibile modificare i gruppi cui è assegnato l'utente.
* Una casella di spunta selezionata indica l'appartenenza dell'utente al gruppo
* Una casella di spunta deselezionata indica la sua mancata appartenenza al gruppo.
* Il simbolo * indica che non è possibile eliminare l'appartenenza al gruppo dopo averla aggiunta (o vice versa).",
'userrights-reason' => 'Motivo:',
'userrights-no-interwiki' => 'Non si dispone dei permessi necessari per modificare i diritti degli utenti su altri siti.',
'userrights-nodatabase' => 'Il database $1 non esiste o non è un database locale.',
'userrights-nologin' => "Per assegnare diritti agli utenti è necessario [[Special:UserLogin|effettuare l'accesso]] come amministratore.",
'userrights-notallowed' => "Il tuo account non dispone dell'autorizzazione per aggiungere o rimuovere i permessi utente.",
'userrights-changeable-col' => 'Gruppi modificabili',
'userrights-unchangeable-col' => 'Gruppi non modificabili',

# Groups
'group' => 'Gruppo:',
'group-user' => 'Utenti',
'group-autoconfirmed' => 'Utenti autoconvalidati',
'group-bot' => 'Bot',
'group-sysop' => 'Amministratori',
'group-bureaucrat' => 'Burocrati',
'group-suppress' => 'Oversight',
'group-all' => 'Utenti',

'group-user-member' => '{{GENDER:$1|utente}}',
'group-autoconfirmed-member' => '{{GENDER:$1|utente autoconvalidato|utente autoconvalidata|utente autoconvalidato/a}}',
'group-bot-member' => '{{GENDER:$1|bot}}',
'group-sysop-member' => '{{GENDER:$1|amministratore|amministratrice|amministratore/trice}}',
'group-bureaucrat-member' => '{{GENDER:$1|burocrate}}',
'group-suppress-member' => '{{GENDER:$1|oversight}}',

'grouppage-user' => '{{ns:project}}:Utenti',
'grouppage-autoconfirmed' => '{{ns:project}}:Utenti autoconvalidati',
'grouppage-bot' => '{{ns:project}}:Bot',
'grouppage-sysop' => '{{ns:project}}:Amministratori',
'grouppage-bureaucrat' => '{{ns:project}}:Burocrati',
'grouppage-suppress' => '{{ns:project}}:Oversight',

# Rights
'right-read' => 'Legge pagine',
'right-edit' => 'Modifica pagine',
'right-createpage' => 'Crea pagine (escluse le pagine di discussione)',
'right-createtalk' => 'Crea pagine di discussione',
'right-createaccount' => 'Crea nuovi account utente',
'right-minoredit' => 'Segna le modifiche come minori',
'right-move' => 'Sposta pagine',
'right-move-subpages' => 'Sposta le pagine insieme alle relative sottopagine',
'right-move-rootuserpages' => 'Sposta le pagine principali degli utenti',
'right-movefile' => 'Sposta file',
'right-suppressredirect' => 'Non crea un redirect automatico quando si sposta una pagina',
'right-upload' => 'Carica file',
'right-reupload' => 'Sovrascrive un file esistente',
'right-reupload-own' => 'Sovrascrive un file esistente caricato dallo stesso utente',
'right-reupload-shared' => "Sovrascrive localmente file presenti nell'archivio condiviso",
'right-upload_by_url' => 'Carica un file da un indirizzo URL',
'right-purge' => 'Pulisce la cache del sito senza conferma',
'right-autoconfirmed' => 'Modifica le pagine semiprotette',
'right-bot' => 'Da trattare come processo automatico',
'right-nominornewtalk' => "Fa sì che le modifiche minori alle pagine di discussione non facciano comparire l'avviso di nuovo messaggio",
'right-apihighlimits' => 'Usa limiti più alti per le interrogazioni API',
'right-writeapi' => "Usa l'API in scrittura",
'right-delete' => 'Cancella pagine',
'right-bigdelete' => 'Cancella pagine con cronologie lunghe',
'right-deletelogentry' => 'Cancella e ripristina voci di registro specifiche',
'right-deleterevision' => 'Nasconde revisioni specifiche delle pagine',
'right-deletedhistory' => 'Visualizza le revisioni della cronologia cancellate senza il testo associato',
'right-deletedtext' => 'Visualizza testo cancellato e modifiche fra revisioni cancellate',
'right-browsearchive' => 'Ricerca nelle pagine cancellate',
'right-undelete' => 'Recupera una pagina',
'right-suppressrevision' => 'Rivede e recupera revisioni nascoste agli amministratori',
'right-suppressionlog' => 'Visualizza log privati',
'right-block' => 'Blocca le modifiche da parte di altri utenti',
'right-blockemail' => 'Impedisce a un utente di inviare email',
'right-hideuser' => 'Blocca un nome utente, nascondendolo al pubblico',
'right-ipblock-exempt' => 'Ignora i blocchi degli IP, i blocchi automatici e i blocchi di range di IP',
'right-proxyunbannable' => 'Scavalca i blocchi sui proxy',
'right-unblockself' => 'Sblocca se stesso',
'right-protect' => 'Cambia i livelli di protezione e modifica pagine protette',
'right-editprotected' => 'Modifica pagine protette',
'right-editinterface' => "Modifica l'interfaccia utente",
'right-editusercssjs' => 'Modifica i file CSS e JS di altri utenti',
'right-editusercss' => 'Modifica i file CSS di altri utenti',
'right-edituserjs' => 'Modifica i file JS di altri utenti',
'right-rollback' => "Annulla rapidamente le modifiche dell'ultimo utente che ha modificato una particolare pagina",
'right-markbotedits' => 'Segna le modifiche soggette a rollback come effettuate da bot',
'right-noratelimit' => 'Non soggetto al limite di azioni',
'right-import' => 'Importa pagine da altri wiki',
'right-importupload' => 'Importa pagine da un upload di file',
'right-patrol' => 'Segna le modifiche degli altri utenti come verificate',
'right-autopatrol' => 'Segna automaticamente le proprie modifiche come verificate',
'right-patrolmarks' => 'Usa la funzione di verifica delle ultime modifiche',
'right-unwatchedpages' => 'Visualizza una lista di pagine non osservate',
'right-mergehistory' => 'Fonde la cronologia delle pagine',
'right-userrights' => "Modifica tutti i diritti dell'utente",
'right-userrights-interwiki' => 'Modifica i diritti degli utenti di altre wiki',
'right-siteadmin' => 'Blocca e sblocca il database',
'right-override-export-depth' => 'Esporta le pagine includendo le pagine collegate fino ad una profondità di 5',
'right-sendemail' => 'Invia e-mail ad altri utenti',
'right-passwordreset' => 'Vede i messaggi di reimpostazione della password',

# User rights log
'rightslog' => 'Diritti degli utenti',
'rightslogtext' => 'Di seguito sono elencate le modifiche ai diritti assegnati agli utenti.',
'rightslogentry' => "ha modificato l'appartenenza di $1 dal gruppo $2 al gruppo $3",
'rightslogentry-autopromote' => 'è stato/a automaticamente promosso/a da $2 a $3',
'rightsnone' => '(nessuno)',

# Associated actions - in the sentence "You do not have permission to X"
'action-read' => 'leggere questa pagina',
'action-edit' => 'modificare questa pagina',
'action-createpage' => 'creare pagine',
'action-createtalk' => 'creare pagine di discussione',
'action-createaccount' => 'creare questo account utente',
'action-minoredit' => 'segnare questa modifica come minore',
'action-move' => 'spostare questa pagina',
'action-move-subpages' => 'spostare questa pagina e le relative sottopagine',
'action-move-rootuserpages' => 'spostare le pagine principali degli utenti',
'action-movefile' => 'spostare questo file',
'action-upload' => 'caricare questo file',
'action-reupload' => 'sovrascrivere questo file esistente',
'action-reupload-shared' => "sovrascrivere questo file presente nell'archivio condiviso",
'action-upload_by_url' => 'caricare questo file da un indirizzo URL',
'action-writeapi' => 'usare le API in scrittura',
'action-delete' => 'cancellare questa pagina',
'action-deleterevision' => 'cancellare questa versione',
'action-deletedhistory' => 'visualizzare la cronologia cancellata di questa pagina',
'action-browsearchive' => 'cercare pagine cancellate',
'action-undelete' => 'recuperare custa pàgina',
'action-suppressrevision' => 'rivedere e ripristinare le modifiche nascoste',
'action-suppressionlog' => 'visionare questo log privato',
'action-block' => 'bloccare questo utente in scrittura',
'action-protect' => 'modificare i livelli di protezione per questa pagina',
'action-rollback' => "annullare rapidamente le modifiche dell'ultimo utente che ha modificato una determinata pagina",
'action-import' => "importare questa pagina da un'altra wiki",
'action-importupload' => 'importare questa pagina tramite upload da file',
'action-patrol' => 'segnare le modifiche degli altri utenti come verificate',
'action-autopatrol' => 'segnare le proprie modifiche come verificate',
'action-unwatchedpages' => 'visionare la lista di pagine non osservate',
'action-mergehistory' => 'unire la cronologia di questa pagina',
'action-userrights' => 'modificare tutti i diritti degli utenti',
'action-userrights-interwiki' => 'modificare i diritti degli utenti su altre wiki',
'action-siteadmin' => 'bloccare e sbloccare il database',
'action-sendemail' => 'inviare e-mail',

# Recent changes
'nchanges' => '$1 {{PLURAL:$1|modifica|modifiche}}',
'recentchanges' => 'Ultime modifiche',
'recentchanges-legend' => 'Opzioni ultime modifiche',
'recentchanges-summary' => 'Questa pagina presenta le modifiche più recenti ai contenuti del sito.',
'recentchanges-feed-description' => 'Questo feed riporta le modifiche più recenti ai contenuti del sito.',
'recentchanges-label-newpage' => 'Questa modifica ha creato una nuova pagina',
'recentchanges-label-minor' => 'Questa è una modifica minore',
'recentchanges-label-bot' => 'Questa modifica è stata effettuata da un bot',
'recentchanges-label-unpatrolled' => 'Questa modifica non è stata ancora verificata',
'rcnote' => "Di seguito {{PLURAL:$1|è elencata la modifica più recente apportata|sono elencate le '''$1''' modifiche più recenti apportate}} al sito {{PLURAL:$2|nelle ultime 24 ore|negli scorsi '''$2''' giorni}}; i dati sono aggiornati alle $5 del $4.",
'rcnotefrom' => "Di seguito sono elencate le modifiche apportate a partire da '''$2''' (fino a '''$1''').",
'rclistfrom' => 'Mostra le modifiche apportate a partire da $1',
'rcshowhideminor' => '$1 le modifiche minori',
'rcshowhidebots' => '$1 i bot',
'rcshowhideliu' => '$1 gli utenti registrati',
'rcshowhideanons' => '$1 gli utenti anonimi',
'rcshowhidepatr' => '$1 le modifiche verificate',
'rcshowhidemine' => '$1 le mie modifiche',
'rclinks' => 'Mostra le $1 modifiche più recenti apportate negli ultimi $2 giorni<br />$3',
'diff' => 'diff',
'hist' => 'cron',
'hide' => 'Nascondi',
'show' => 'Mostra',
'minoreditletter' => 'm',
'newpageletter' => 'N',
'boteditletter' => 'b',
'number_of_watching_users_pageview' => '[osservata da {{PLURAL:$1|un utente|$1 utenti}}]',
'rc_categories' => 'Limita alle categorie (separate da "|")',
'rc_categories_any' => 'Qualsiasi',
'rc-change-size-new' => '$1 {{PLURAL:$1|byte|byte}} dopo la modifica',
'newsectionsummary' => '/* $1 */ nuova sezione',
'rc-enhanced-expand' => 'Mostra dettagli (richiede JavaScript)',
'rc-enhanced-hide' => 'Nascondi dettagli',
'rc-old-title' => 'originariamente creata come "$1"',

# Recent changes linked
'recentchangeslinked' => 'Modifiche correlate',
'recentchangeslinked-feed' => 'Modifiche correlate',
'recentchangeslinked-toolbox' => 'Modifiche correlate',
'recentchangeslinked-title' => 'Modifiche correlate a "$1"',
'recentchangeslinked-noresult' => 'Nessuna modifica alle pagine collegate nel periodo specificato.',
'recentchangeslinked-summary' => "Questa pagina speciale mostra le modifiche più recenti alle pagine collegate da quella specificata (o contenute nella categoria specificata).
Le pagine contenute nella propria lista degli [[Special:Watchlist|Osservati speciali]] sono evidenziate in '''grassetto'''.",
'recentchangeslinked-page' => 'Nome della pagina:',
'recentchangeslinked-to' => 'Mostra solo le modifiche alle pagine collegate a quella specificata',

# Upload
'upload' => 'Carica un file',
'uploadbtn' => 'Carica',
'reuploaddesc' => 'Torna al modulo per il caricamento.',
'upload-tryagain' => 'Invia la descrizione del file modificato',
'uploadnologin' => 'Accesso non effettuato',
'uploadnologintext' => "Il caricamento dei file è consentito solo agli utenti registrati che hanno eseguito [[Special:UserLogin|l'accesso]] al sito.",
'upload_directory_missing' => 'La directory di upload ($1) non esiste e non può essere creata dal server web.',
'upload_directory_read_only' => 'Il server web non è in grado di scrivere nella directory di upload ($1).',
'uploaderror' => 'Errore nel caricamento',
'upload-recreate-warning' => "'Attenzione'': un file con questo nome è stato cancellato o spostato.'''
Ill log delle cancellazioni e degli spostamenti di questa pagina viene qui riportato per comodità:",
'uploadtext' => "Usare il modulo sottostante per caricare nuovi file. Per visualizzare o ricercare i file già caricati, consultare il [[Special:FileList|log dei file caricati]]. Caricamenti di file e di nuove versioni di file sono registrati nel [[Special:Log/upload|log degli upload]], le cancellazioni nell'[[Special:Log/delete|apposito]].

Per inserire un file all'interno di una pagina, fare un collegamento di questo tipo:
* '''<code><nowiki>[[</nowiki>{{ns:file}}<nowiki>:File.jpg]]</nowiki></code>''' per usare la versione completa del file
* '''<code><nowiki>[[</nowiki>{{ns:file}}<nowiki>:File.png|200px|thumb|left|testo alternativo]]</nowiki></code>''' per usare una versione larga 200 pixel inserita in un box, allineata a sinistra e con 'testo alternativo' come didascalia
* '''<code><nowiki>[[</nowiki>{{ns:media}}<nowiki>:File.ogg]]</nowiki></code>''' per generare un collegamento diretto al file senza visualizzarlo",
'upload-permitted' => 'Tipi di file consentiti: $1.',
'upload-preferred' => 'Tipi di file consigliati: $1.',
'upload-prohibited' => 'Tipi di file non consentiti: $1.',
'uploadlog' => 'File caricati',
'uploadlogpage' => 'File caricati',
'uploadlogpagetext' => "Di seguito sono elencati gli ultimi file caricati.
Consultare la [[Special:NewFiles|galleria dei nuovi file]] per una visione d'insieme.",
'filename' => 'Nome del file',
'filedesc' => 'Dettagli',
'fileuploadsummary' => 'Dettagli del file:',
'filereuploadsummary' => 'Cambiamenti al file:',
'filestatus' => 'Informazioni sul copyright:',
'filesource' => 'Fonte:',
'uploadedfiles' => 'Elenco dei file caricati',
'ignorewarning' => "Ignora l'avviso e salva comunque il file",
'ignorewarnings' => 'Ignora i messaggi di avvertimento del sistema',
'minlength1' => "Il nome del file dev'essere composto da almeno un carattere.",
'illegalfilename' => 'Il nome "$1" contiene dei caratteri non ammessi nei titoli delle pagine. Dare al file un nome diverso e provare a caricarlo di nuovo.',
'filename-toolong' => 'I nomi dei file non possono superare i 240 byte.',
'badfilename' => 'Il nome del file è stato convertito in "$1".',
'filetype-mime-mismatch' => 'L\'estensione del file ".$1" non corrisponde al tipo MIME rilevato dal file ($2).',
'filetype-badmime' => 'Non è consentito caricare file di tipo MIME "$1".',
'filetype-bad-ie-mime' => 'Impossibile caricare il file perché Internet Explorer lo rileverebbe come "$1", che è un tipo di file non consentito e potenzialmente pericoloso.',
'filetype-unwanted-type' => "Caricare file di tipo '''\".\$1\"''' è sconsigliato. {{PLURAL:\$3|Il tipo di file consigliato è|I tipi di file consigliati sono}} \$2.",
'filetype-banned-type' => '\'\'\'".$1"\'\'\' {{PLURAL:$4|non è un tipo di file consentito|non sono tipi di file consentiti}}. {{PLURAL:$3|Il tipo di file consentito è|I tipi di file consentiti sono}} $2.',
'filetype-missing' => 'Il file è privo di estensione (ad es. ".jpg").',
'empty-file' => 'Il file che hai inviato è vuoto.',
'file-too-large' => 'Il file che hai inviato è troppo grande.',
'filename-tooshort' => 'Il nome del file è troppo breve.',
'filetype-banned' => 'Questo tipo di file è vietato.',
'verification-error' => 'Questo file non ha superato la verifica.',
'hookaborted' => "La modifica che si è tentato di fare è stata interrotta da un hook di un'estensione.",
'illegal-filename' => 'Il nome del file non è ammesso.',
'overwrite' => 'Sovrascrivere un file esistente non è permesso.',
'unknown-error' => 'Si è verificato un errore sconosciuto.',
'tmp-create-error' => 'Impossibile creare il file temporaneo.',
'tmp-write-error' => 'Errore di scrittura del file temporaneo.',
'large-file' => 'Si raccomanda di non superare le dimensioni di $1 per ciascun file; questo file è grande $2.',
'largefileserver' => 'Il file supera le dimensioni consentite dalla configurazione del server.',
'emptyfile' => 'Il file appena caricato sembra essere vuoto. Ciò potrebbe essere dovuto ad un errore nel nome del file. Verificare che si intenda realmente caricare questo file.',
'windows-nonascii-filename' => 'Questo wiki non supporta nomi di file con caratteri speciali.',
'fileexists' => 'Un file con questo nome esiste già.
Verificare prima <strong>[[:$1]]</strong> se non si è sicuri di volerlo sovrascrivere.
[[$1|thumb]]',
'filepageexists' => "La pagina di descrizione di questo file è già stata creata all'indirizzo <strong>[[:$1]]</strong>, anche se non esiste ancora un file con questo nome. La descrizione dell'oggetto inserita in fase di caricamento non apparirà sulla pagina di descrizione. Per far sì che l'oggetto compaia sulla pagina di descrizione, sarà necessario modificarla manualmente.
[[$1|thumb]]",
'fileexists-extension' => 'Un file con nome simile a questo esiste già: [[$2|thumb]]
* Nome del file caricato: <strong>[[:$1]]</strong>
* Nome del file esistente: <strong>[[:$2]]</strong>
Scegliere un nome diverso.',
'fileexists-thumbnail-yes' => "Il file caricato sembra essere una miniatura ''(thumbnail)''. [[$1|thumb]]
Verificare, per confronto, il file <strong>[[:$1]]</strong>.
Se si tratta della stessa immagine, nelle dimensioni originali, non è necessario caricarne altre miniature.",
'file-thumbnail-no' => "Il nome del file inizia con <strong>$1</strong>; sembra quindi essere una miniatura ''(thumbnail)''.
Se si dispone dell'immagine nella risoluzione originale, si prega di caricarla. In caso contrario, si prega di cambiare il nome del file.",
'fileexists-forbidden' => 'Un file con questo nome esiste già e non può essere sovrascritto. Tornare indietro e modificare il nome con il quale caricare il file. [[File:$1|thumb|center|$1]]',
'fileexists-shared-forbidden' => "Un file con questo nome esiste già nell'archivio di risorse multimediali condivise. Se si desidera ancora caricare il file, tornare indietro e modificare il nome con il quale caricare il file. [[File:$1|thumb|center|$1]]",
'file-exists-duplicate' => 'Questo file è un duplicato {{PLURAL:$1|del seguente|dei seguenti}} file:',
'file-deleted-duplicate' => 'Un file identico a questo ([[:$1]]) è stato cancellato in passato. Verificare la cronologia delle cancellazioni prima di caricarlo di nuovo.',
'uploadwarning' => 'Avviso di caricamento',
'uploadwarning-text' => 'Per favore modifica qui sotto la descrizione del file e prova di nuovo.',
'savefile' => 'Salva file',
'uploadedimage' => 'ha caricato "[[$1]]"',
'overwroteimage' => 'ha caricato una nuova versione di "[[$1]]"',
'uploaddisabled' => 'Il caricamento dei file è temporaneamente sospeso.',
'copyuploaddisabled' => 'Il caricamento tramite URL è disabilitato.',
'uploadfromurl-queued' => 'Il caricamento è stato accodato.',
'uploaddisabledtext' => 'Il caricamento dei file non è attivo.',
'php-uploaddisabledtext' => 'Il caricamento di file tramite PHP è disabilitato. Controlla la configurazione di file_uploads.',
'uploadscripted' => 'Questo file contiene codice HTML o di script, che potrebbe essere interpretato erroneamente da un browser web.',
'uploadvirus' => 'Questo file contiene un virus! Dettagli: $1',
'uploadjava' => "Questo file è un file ZIP che contiene un file .class Java.
Carica i file Java non è consentito, perché possono causare l'aggiramento delle restrizioni di sicurezza.",
'upload-source' => 'File di origine',
'sourcefilename' => 'Nome del file di origine:',
'sourceurl' => 'URL di origine:',
'destfilename' => 'Nome del file di destinazione:',
'upload-maxfilesize' => 'Dimensione massima del file: $1',
'upload-description' => 'Descrizione del file',
'upload-options' => 'Opzioni di caricamento',
'watchthisupload' => 'Aggiungi agli osservati speciali',
'filewasdeleted' => 'Un file con questo nome è stato già caricato e cancellato in passato. Verificare il log delle $1 prima di caricarlo di nuovo.',
'filename-bad-prefix' => "Il nome del file che si sta caricando inizia con '''\"\$1\"''', che è un nome generico simile a quelli assegnati automaticamente dalle fotocamere digitali. Si prega di scegliere un nome più descrittivo per il file.",
'filename-prefix-blacklist' => ' #<!-- lascia questa riga esattamente com\'è --> <pre>
# La sintassi è la seguente:
#   * Tutto ciò che segue il carattere "#" sino alla fine della riga è un commento
#   * Ogni riga non vuota è un prefisso per nomi di file tipici assegnati automaticamente da fotocamere digitali
CIMG # Casio
DSC_ # Nikon
DSCF # Fuji
DSCN # Nikon
DUW # alcuni telefonini
IMG # generic
JD # Jenoptik
MGP # Pentax
PICT # misc.
 #</pre> <!-- lascia questa riga esattamente com\'è -->',
'upload-success-subj' => 'Caricamento completato',
'upload-success-msg' => "L'upload da [$2] è riuscito. Il file è disponibile qui: [[:{{ns:file}}:$1]]",
'upload-failure-subj' => "Problema nell'upload",
'upload-failure-msg' => 'Si è verificato un problema con il caricamento da [$2]:

$1',
'upload-warning-subj' => 'Avviso di caricamento',
'upload-warning-msg' => "C'è stato un problema con il caricamento da [$2]. Si può tornare al [[Special:Upload/stash/$1|form di upload]] per correggere questo problema.",

'upload-proto-error' => 'Protocollo errato',
'upload-proto-error-text' => "Per l'upload remoto è necessario specificare URL che iniziano con <code>http://</code> oppure <code>ftp://</code>.",
'upload-file-error' => 'Errore interno',
'upload-file-error-text' => 'Si è verificato un errore interno durante la creazione di un file temporaneo sul server. Contattare un [[Special:ListUsers/sysop|amministratore]] del sito.',
'upload-misc-error' => 'Errore di caricamento sconosciuto',
'upload-misc-error-text' => 'Si è verificato un errore non identificato durante il caricamento del file. Verificare che la URL sia corretta e accessibile e provare di nuovo. Se il problema persiste, contattare un [[Special:ListUsers/sysop|amministratore]] del sito.',
'upload-too-many-redirects' => "L'URL conteneva troppi redirect",
'upload-unknown-size' => 'Dimensione sconosciuta',
'upload-http-error' => 'Si è verificato un errore HTTP: $1',
'upload-copy-upload-invalid-domain' => 'Non è consentito il caricamento di copie da questo dominio.',

# File backend
'backend-fail-stream' => 'Impossibile trasmettere il file $1.',
'backend-fail-backup' => 'Impossibile eseguire il backup del file $1 .',
'backend-fail-notexists' => 'Il file $1 non esiste.',
'backend-fail-hashes' => 'Impossibile ottenere hash dei file per confronto.',
'backend-fail-notsame' => 'Esiste già un file non identico a  $1 .',
'backend-fail-invalidpath' => '$1 non è un percorso di archiviazione valido.',
'backend-fail-delete' => 'Impossibile cancellare il file $1.',
'backend-fail-alreadyexists' => 'Il file $1 esiste già.',
'backend-fail-store' => 'Impossibilie memorizzare file  $1  in  $2 .',
'backend-fail-copy' => 'Impossibile copiare il file  $1  in  $2 .',
'backend-fail-move' => 'Impossibile spostare file  $1  in  $2 .',
'backend-fail-opentemp' => 'Impossibile aprire il file temporaneo.',
'backend-fail-writetemp' => 'Impossibile creare il file temporaneo.',
'backend-fail-closetemp' => 'Impossibile chiudere il file temporaneo.',
'backend-fail-read' => 'Impossibile leggere il file  $1 .',
'backend-fail-create' => 'Impossibile creare il file $1.',
'backend-fail-maxsize' => 'Impossibile creare il file $1 perché è più grande di {{PLURAL:$2|un|$2}} byte.',
'backend-fail-readonly' => 'Il backend "$1" è attualmente di sola lettura. La ragione indicata è: "$2"',
'backend-fail-synced' => 'Il file "$1" è in uno stato non coerente nei backend di memoria interna.',
'backend-fail-connect' => 'Impossibile connettersi al backend di memoria "$1".',
'backend-fail-internal' => 'Si è verificato un errore sconosciuto nel backend di memoria "$1".',
'backend-fail-contenttype' => 'Impossibile determinare la tipologia del file da archiviare in "$1".',
'backend-fail-batchsize' => 'Il backend di memoria ha programmato una serie di $1 {{PLURAL:$1|operazione|operazioni}} su file; il limite è di $2 {{PLURAL:$2|operazione|operazioni}}.',
'backend-fail-usable' => 'Impossibile scrivere il file $1 a causa di autorizzazione insufficienti o directory/recipienti mancanti.',

# File journal errors
'filejournal-fail-dbconnect' => 'Impossibile connettersi al database journal per l\'archiviazione back-end "$1".',
'filejournal-fail-dbquery' => 'Impossibile aggiornare il database journal per l\'archiviazione back-end "$1".',

# Lock manager
'lockmanager-notlocked' => 'Impossibile sbloccare "$1"; non è bloccato.',
'lockmanager-fail-closelock' => 'Non riuscita chiusura del file di blocco per "$1".',
'lockmanager-fail-deletelock' => 'Non riuscita cancellazione del file di blocco per "$1".',
'lockmanager-fail-acquirelock' => 'Non riuscita acquisizione blocco per "$1".',
'lockmanager-fail-openlock' => 'Non riuscita apertura del file di blocco per "$1".',
'lockmanager-fail-releaselock' => 'Non riuscito rilascio del blocco per "$1".',
'lockmanager-fail-db-bucket' => 'Impossibile contattare i necessari database di blocco nel bucket $1.',
'lockmanager-fail-db-release' => 'Impossibile revocare i blocchi sul database $1.',
'lockmanager-fail-svr-acquire' => 'Impossibile acquisire blocchi sul server $1.',
'lockmanager-fail-svr-release' => 'Impossibile revocare i blocchi sul server $1.',

# ZipDirectoryReader
'zip-file-open-error' => "Si è verificato un errore durante l'apertura del file per i controlli ZIP.",
'zip-wrong-format' => 'Il file specificato non è un file ZIP.',
'zip-bad' => 'Il file è un file ZIP corrotto o altrimenti illeggibile.
Non può essere adeguatamente controllato per la sicurezza.',
'zip-unsupported' => 'Il file è un file ZIP che usa caratteristiche ZIP non supportate da MediaWiki.
Non può essere adeguatamente controllato per la sicurezza.',

# Special:UploadStash
'uploadstash' => 'Carica stash',
'uploadstash-summary' => "Questa pagina consente l'accesso ai file che sono stati caricati (o sono in fase di caricamento) ma che non sono stati ancora pubblicati sul wiki. Questi file sono visibili solo all'utente che li ha caricati.",
'uploadstash-clear' => 'Elimina i file in stash',
'uploadstash-nofiles' => 'Non hai file in stash.',
'uploadstash-badtoken' => 'Questa azione non ha avuto successo, forse perché le tue credenziali di modifica sono scadute. Prova ancora.',
'uploadstash-errclear' => 'La cancellazione dei file non ha avuto successo.',
'uploadstash-refresh' => "Aggiorna l'elenco dei file",
'invalid-chunk-offset' => 'Offset della parte non valido.',

# img_auth script messages
'img-auth-accessdenied' => 'Accesso negato',
'img-auth-nopathinfo' => 'PATH_INFO mancante.
Il server non è impostato per passare questa informazione.
Potrebbe essere basato su CGI e non può supportare img_auth.
Vedi https://www.mediawiki.org/wiki/Manual:Image_Authorization',
'img-auth-notindir' => 'Il percorso richiesto non si trova nella directory di upload configurata.',
'img-auth-badtitle' => 'Impossibile costruire un titolo valido da "$1".',
'img-auth-nologinnWL' => 'Non si è effettuato l\'accesso e "$1" non è nella whitelist.',
'img-auth-nofile' => 'File "$1" non esiste.',
'img-auth-isdir' => 'Si sta tentando di accedere a una directory "$1".
Solo l\'accesso ai file è consentito.',
'img-auth-streaming' => '"$1" in streaming.',
'img-auth-public' => 'La funzione di img_auth.php è di dare in output file da un sito wiki privato.
Questo sito è configurato come un wiki pubblico.
Per una sicurezza ottimale, img_auth.php è disattivato.',
'img-auth-noread' => 'L\'utente non ha accesso alla lettura di "$1".',
'img-auth-bad-query-string' => "L'URL contiene una stringa di query non valida.",

# HTTP errors
'http-invalid-url' => 'URL non valido: $1',
'http-invalid-scheme' => 'URL con il prefisso "$1" non sono supportati.',
'http-request-error' => 'Richiesta HTTP fallita a causa di un errore sconosciuto.',
'http-read-error' => 'Errore di lettura HTTP.',
'http-timed-out' => 'Richiesta HTTP scaduta.',
'http-curl-error' => "Errore durante il recupero dell'URL: $1",
'http-host-unreachable' => 'URL non raggiungibile.',
'http-bad-status' => "C'è stato un problema durante la richiesta HTTP: $1 $2",

# Some likely curl errors. More could be added from <http://curl.haxx.se/libcurl/c/libcurl-errors.html>
'upload-curl-error6' => 'URL non raggiungibile',
'upload-curl-error6-text' => 'Impossibile raggiungere la URL specificata. Verificare che la URL sia scritta correttamente e che il sito in questione sia attivo.',
'upload-curl-error28' => "Tempo scaduto per l'upload",
'upload-curl-error28-text' => 'Il sito remoto ha impiegato troppo tempo a rispondere. Verificare che il sito sia attivo, attendere qualche minuto e provare di nuovo, eventualmente in un momento di minore traffico.',

'license' => 'Licenza:',
'license-header' => 'Licenza',
'nolicense' => 'Nessuna licenza indicata',
'license-nopreview' => '(Anteprima non disponibile)',
'upload_source_url' => ' (una URL corretta e accessibile)',
'upload_source_file' => ' (un file sul proprio computer)',

# Special:ListFiles
'listfiles-summary' => "Questa pagina speciale mostra tutti i file caricati.
Se vengono filtrati per utente, saranno mostrati solamente quei file per i quali l'utente ha caricato la versione più recente.",
'listfiles_search_for' => 'Ricerca immagini per nome:',
'imgfile' => 'file',
'listfiles' => 'Elenco dei file',
'listfiles_thumb' => 'Miniatura',
'listfiles_date' => 'Data',
'listfiles_name' => 'Nome',
'listfiles_user' => 'Utente',
'listfiles_size' => 'Dimensione in byte',
'listfiles_description' => 'Descrizione',
'listfiles_count' => 'Versioni',

# File description page
'file-anchor-link' => 'File',
'filehist' => 'Cronologia del file',
'filehist-help' => 'Fare clic su un gruppo data/ora per vedere il file come si presentava nel momento indicato.',
'filehist-deleteall' => 'cancella tutto',
'filehist-deleteone' => 'cancella',
'filehist-revert' => 'ripristina',
'filehist-current' => 'attuale',
'filehist-datetime' => 'Data/Ora',
'filehist-thumb' => 'Miniatura',
'filehist-thumbtext' => 'Miniatura della versione delle $1',
'filehist-nothumb' => 'Nessuna miniatura',
'filehist-user' => 'Utente',
'filehist-dimensions' => 'Dimensioni',
'filehist-filesize' => 'Dimensione del file',
'filehist-comment' => 'Oggetto',
'filehist-missing' => 'File mancante',
'imagelinks' => 'Uso del file',
'linkstoimage' => '{{PLURAL:$1|La seguente pagina contiene|Le seguenti $1 pagine contengono}} collegamenti al file:',
'linkstoimage-more' => 'Più di $1 {{PLURAL:$1|pagina punta|pagine puntano}} a questo file.
Di seguito sono elencate solo {{PLURAL:$1|la prima pagina che punta|le prime $1 pagine che puntano}} a questo file.
È disponibile un [[Special:WhatLinksHere/$2|elenco completo]].',
'nolinkstoimage' => 'Nessuna pagina contiene collegamenti al file.',
'morelinkstoimage' => 'Visualizza [[Special:WhatLinksHere/$1|altri link]] a questo file.',
'linkstoimage-redirect' => '$1 (reindirizzamento file) $2',
'duplicatesoffile' => '{{PLURAL:$1|Il seguente file è un duplicato|I seguenti $1 file sono duplicati}} di questo file ([[Special:FileDuplicateSearch/$2|ulteriori dettagli]]):',
'sharedupload' => 'Questo file proviene da $1 e può essere utilizzato da altri progetti.',
'sharedupload-desc-there' => 'Questo file proviene da $1 e può essere utilizzato da altri progetti.
Consultare la [$2 pagina di descrizione del file] per ulteriori informazioni.',
'sharedupload-desc-here' => 'Questo file proviene da $1 e può essere utilizzato da altri progetti.
Di seguito viene mostrata la descrizione presente nella [$2 pagina di descrizione del file].',
'sharedupload-desc-edit' => 'Questo file proviene da $1 e può essere utilizzato da altri progetti.
Probabilmente vuoi modificare la descrizione presente nella [$2 pagina di descrizione del file].',
'sharedupload-desc-create' => 'Questo file proviene da $1 e può essere utilizzato da altri progetti.
Probabilmente vuoi modificare la descrizione presente nella [$2 pagina di descrizione del file].',
'filepage-nofile' => 'Non esiste un file con questo nome.',
'filepage-nofile-link' => 'Non esiste un file con questo nome, ma è possibile [$1 caricarlo].',
'uploadnewversion-linktext' => 'Carica una nuova versione di questo file',
'shared-repo-from' => 'da $1',
'shared-repo' => 'un archivio condiviso',
'filepage.css' => '/* Il CSS messo qui viene incluso nella pagina di descrizione del file, inclusa anche su wiki client esterni */',
'upload-disallowed-here' => 'Impossibile sovrascrivere questa immagine.',

# File reversion
'filerevert' => 'Ripristina $1',
'filerevert-legend' => 'Ripristina file',
'filerevert-intro' => "Si sta per ripristinare il file '''[[Media:$1|$1]]''' alla [$4 versione del $2, $3].",
'filerevert-comment' => 'Motivo:',
'filerevert-defaultcomment' => 'Ripristinata la versione delle $2, $1',
'filerevert-submit' => 'Ripristina',
'filerevert-success' => "'''Il file [[Media:$1|$1]]''' è stato ripristinato alla [$4 versione del $2, $3].",
'filerevert-badversion' => 'Non esistono versioni locali precedenti del file con il timestamp richiesto.',

# File deletion
'filedelete' => 'Cancella $1',
'filedelete-legend' => 'Cancella il file',
'filedelete-intro' => "Stai per cancellare il file '''[[Media:$1|$1]]''' con tutta la sua cronologia.",
'filedelete-intro-old' => "Stai cancellando la versione di '''[[Media:$1|$1]]''' del [$4 $2, $3].",
'filedelete-comment' => 'Motivo:',
'filedelete-submit' => 'Cancella',
'filedelete-success' => "Il file '''$1''' è stato cancellato.",
'filedelete-success-old' => "La versione del file '''[[Media:$1|$1]]''' del $2, $3  è stata cancellata.",
'filedelete-nofile' => "Non esiste un file '''$1'''.",
'filedelete-nofile-old' => "In archivio non ci sono versioni di '''$1''' con le caratteristiche indicate",
'filedelete-otherreason' => 'Altra motivazione o motivazione aggiuntiva:',
'filedelete-reason-otherlist' => 'Altra motivazione',
'filedelete-reason-dropdown' => '*Motivazioni più comuni per la cancellazione
** Violazione di copyright
** File duplicato',
'filedelete-edit-reasonlist' => 'Modifica le motivazioni per la cancellazione',
'filedelete-maintenance' => 'Cancellazione e recupero di file temporaneamente disattivati durante la manutenzione.',
'filedelete-maintenance-title' => 'Impossibile eliminare il file',

# MIME search
'mimesearch' => 'Ricerca in base al tipo MIME',
'mimesearch-summary' => 'Questa pagina consente di filtrare i file in base al tipo MIME. Inserire la stringa di ricerca nella forma tipo/sottotipo, ad es. <code>image/jpeg</code>.',
'mimetype' => 'Tipo MIME:',
'download' => 'scarica',

# Unwatched pages
'unwatchedpages' => 'Pagine non osservate',

# List redirects
'listredirects' => 'Elenco di tutti i redirect',

# Unused templates
'unusedtemplates' => 'Template non utilizzati',
'unusedtemplatestext' => 'In questa pagina vengono elencate le pagine del namespace {{ns:template}} che non sono incluse in nessuna pagina. Prima di cancellarli è opportuno verificare che i singoli template non abbiano altri collegamenti entranti.',
'unusedtemplateswlh' => 'altri collegamenti',

# Random page
'randompage' => 'Una pagina a caso',
'randompage-nopages' => 'Non ci sono pagine {{PLURAL:$2|nel seguente namespace|nei seguenti namespace}}: $1.',

# Random redirect
'randomredirect' => 'Un redirect a caso',
'randomredirect-nopages' => 'Non ci sono redirect nel namespace "$1".',

# Statistics
'statistics' => 'Statistiche',
'statistics-header-pages' => 'Statistiche relative alle pagine',
'statistics-header-edits' => 'Statistiche relative alle modifiche',
'statistics-header-views' => 'Statistiche relative alle visualizzazioni',
'statistics-header-users' => 'Statistiche relative agli utenti',
'statistics-header-hooks' => 'Altre statistiche',
'statistics-articles' => 'Pagine di contenuti',
'statistics-pages' => 'Pagine',
'statistics-pages-desc' => 'Tutte le pagine del sito, comprese le pagine di discussione, i redirect, ecc.',
'statistics-files' => 'File caricati',
'statistics-edits' => "Modifiche a partire dall'installazione di {{SITENAME}}",
'statistics-edits-average' => 'Media delle modifiche per pagina',
'statistics-views-total' => 'Visualizzazioni totali',
'statistics-views-total-desc' => 'Visualizzazioni di pagine inesistenti e pagine speciali non sono incluse',
'statistics-views-peredit' => 'Visualizzazioni per modifica',
'statistics-users' => '[[Special:ListUsers|Utenti]] registrati',
'statistics-users-active' => 'Utenti attivi',
'statistics-users-active-desc' => "Utenti che hanno effettuato un'azione {{PLURAL:$1|nell'ultimo giorno|negli ultimi $1 giorni}}",
'statistics-mostpopular' => 'Pagine più visitate',

'disambiguations' => 'Pagine che si collegano a pagine di disambiguazione',
'disambiguationspage' => 'Template:Disambigua',
'disambiguations-text' => "Le pagine nella lista che segue contengono almeno un collegamento a una '''pagina di disambiguazione'''.
Esse potrebbero dover puntare a una pagina più appropriata.<br />
Vengono considerate pagine di disambiguazione tutte quelle che contengono i template elencati in [[MediaWiki:Disambiguationspage]].",

'doubleredirects' => 'Redirect doppi',
'doubleredirectstext' => 'In questa pagina sono elencate pagine che reindirizzano ad altre pagine di redirect.
Ciascuna riga contiene i collegamenti al primo ed al secondo redirect, oltre alla prima riga di testo del secondo redirect che di solito contiene la pagina di destinazione "corretta" alla quale dovrebbe puntare anche il primo redirect.
I redirect <del>cancellati</del> sono stati corretti.',
'double-redirect-fixed-move' => '[[$1]] è stata spostata automaticamente, ora è un redirect a [[$2]]',
'double-redirect-fixed-maintenance' => 'Corretto doppio redirect da [[$1]] a [[$2]].',
'double-redirect-fixer' => 'Correttore di redirect',

'brokenredirects' => 'Redirect errati',
'brokenredirectstext' => 'I seguenti redirect puntano a pagine inesistenti:',
'brokenredirects-edit' => 'modifica',
'brokenredirects-delete' => 'cancella',

'withoutinterwiki' => 'Pagine prive di interwiki',
'withoutinterwiki-summary' => 'Le pagine indicate di seguito sono prive di collegamenti alle versioni in altre lingue:',
'withoutinterwiki-legend' => 'Prefisso',
'withoutinterwiki-submit' => 'Mostra',

'fewestrevisions' => 'Pagine con meno revisioni',

# Miscellaneous special pages
'nbytes' => '$1 {{PLURAL:$1|byte|byte}}',
'ncategories' => '$1 {{PLURAL:$1|categoria|categorie}}',
'ninterwikis' => '$1 {{PLURAL:$1|interwiki}}',
'nlinks' => '$1 {{PLURAL:$1|collegamento|collegamenti}}',
'nmembers' => '$1 {{PLURAL:$1|elemento|elementi}}',
'nrevisions' => '$1 {{PLURAL:$1|revisione|revisioni}}',
'nviews' => '$1 {{PLURAL:$1|visita|visite}}',
'nimagelinks' => 'Utilizzato su $1 {{PLURAL:$1|pagina|pagine}}',
'ntransclusions' => 'usato in $1 {{PLURAL:$1|pagina|pagine}}',
'specialpage-empty' => 'Questa pagina speciale è attualmente vuota.',
'lonelypages' => 'Pagine orfane',
'lonelypagestext' => 'Le pagine indicate di seguito sono prive di collegamenti provenienti da altre pagine di {{SITENAME}} e non sono incluse in nessuna pagina del sito.',
'uncategorizedpages' => 'Pagine prive di categorie',
'uncategorizedcategories' => 'Categorie prive di categorie',
'uncategorizedimages' => 'File privi di categorie',
'uncategorizedtemplates' => 'Template privi di categorie',
'unusedcategories' => 'Categorie vuote',
'unusedimages' => 'File non utilizzati',
'popularpages' => 'Pagine più visitate',
'wantedcategories' => 'Categorie richieste',
'wantedpages' => 'Pagine più richieste',
'wantedpages-badtitle' => 'Titolo non valido nel gruppo di risultati: $1',
'wantedfiles' => 'File richiesti',
'wantedfiletext-cat' => 'I seguenti file sono richiamati da wikilink, ma non esistono. I file ospitati su repository esterni potrebbero essere elencati anche se di fatto esistenti. Questi falsi positivi saranno <del>barrati</del>. Le pagine che incorporano i file che non esistono sono elencate in [[:$1]].',
'wantedfiletext-nocat' => 'I seguenti file sono richiamati da wikilink, ma non esistono. I file ospitati su repository esterni potrebbero essere elencati anche se di fatto esistenti. Questi falsi positivi saranno <del>barrati</del>.',
'wantedtemplates' => 'Template richiesti',
'mostlinked' => 'Pagine più richiamate',
'mostlinkedcategories' => 'Categorie più richiamate',
'mostlinkedtemplates' => 'Template più utilizzati',
'mostcategories' => 'Pagine con più categorie',
'mostimages' => 'File più richiamati',
'mostinterwikis' => 'Pagine con più interwiki',
'mostrevisions' => 'Pagine con più versioni',
'prefixindex' => 'Indice delle pagine per lettere iniziali',
'prefixindex-namespace' => 'Tutte le pagine con il prefisso del namespace $1',
'shortpages' => 'Pagine più corte',
'longpages' => 'Pagine più lunghe',
'deadendpages' => 'Pagine senza uscita',
'deadendpagestext' => 'Le pagine indicate di seguito sono prive di collegamenti verso altre pagine di {{SITENAME}}.',
'protectedpages' => 'Pagine protette',
'protectedpages-indef' => 'Solo protezioni infinite',
'protectedpages-cascade' => 'Solo protezioni ricorsive',
'protectedpagestext' => 'Di seguito sono elencate le pagine protette, di cui è impedita la modifica o lo spostamento',
'protectedpagesempty' => 'Al momento non vi sono pagine protette',
'protectedtitles' => 'Titoli protetti',
'protectedtitlestext' => 'Non è possibile creare pagine con i titoli elencati di seguito',
'protectedtitlesempty' => 'Al momento non esistono titoli protetti con i parametri specificati.',
'listusers' => 'Elenco degli utenti',
'listusers-editsonly' => 'Mostra solo utenti con dei contributi',
'listusers-creationsort' => 'Ordina per data di creazione',
'usereditcount' => '$1 {{PLURAL:$1|contributo|contributi}}',
'usercreated' => '{{GENDER:$3|Creato/a}} il $1 alle $2',
'newpages' => 'Pagine più recenti',
'newpages-username' => 'Nome utente:',
'ancientpages' => 'Pagine meno recenti',
'move' => 'Sposta',
'movethispage' => 'Sposta questa pagina',
'unusedimagestext' => 'In questo elenco sono presenti i file caricati e non usati nel sito.
Potrebbero essere presenti immagini che sono usate da altri siti con un collegamento diretto.',
'unusedcategoriestext' => 'Le pagine delle categorie indicate di seguito sono state create ma non contengono nessuna pagina né sottocategoria.',
'notargettitle' => 'Dati mancanti',
'notargettext' => "Non è stata indicata una pagina o un utente in relazione al quale eseguire l'operazione richiesta.",
'nopagetitle' => 'La pagina di destinazione non esiste',
'nopagetext' => 'La pagina richiesta non esiste.',
'pager-newer-n' => '{{PLURAL:$1|1 più recente|$1 più recenti}}',
'pager-older-n' => '{{PLURAL:$1|1 meno recente|$1 meno recenti}}',
'suppress' => 'Oversight',
'querypage-disabled' => 'Questa pagina speciale è disattivata per motivi di prestazioni.',

# Book sources
'booksources' => 'Fonti librarie',
'booksources-search-legend' => 'Ricerca di fonti librarie',
'booksources-isbn' => 'Codice ISBN:',
'booksources-go' => 'Vai',
'booksources-text' => 'Di seguito sono elencati alcuni collegamenti verso siti esterni che vendono libri nuovi e usati, attraverso i quali è possibile ottenere maggiori informazioni sul testo cercato.',
'booksources-invalid-isbn' => "L'ISBN inserito sembra non essere valido; verificare che non siano stati commessi errori nel copiarlo dalla fonte originale.",

# Special:Log
'specialloguserlabel' => 'Azione effettuata da:',
'speciallogtitlelabel' => 'Azione effettuata su:',
'log' => 'Log',
'all-logs-page' => 'Tutti i registri pubblici',
'alllogstext' => "Presentazione unificata di tutti i registri di {{SITENAME}}.
È possibile restringere i criteri di ricerca selezionando il tipo di registro, l'utente che ha eseguito l'azione, e/o la pagina interessata (entrambi i campi sono sensibili al maiuscolo/minuscolo).",
'logempty' => 'Il registro non contiene elementi corrispondenti alla ricerca.',
'log-title-wildcard' => 'Ricerca dei titoli che iniziano con',
'showhideselectedlogentries' => 'Mostra/nascondi le voci di registro selezionate',

# Special:AllPages
'allpages' => 'Tutte le pagine',
'alphaindexline' => 'da $1 a $2',
'nextpage' => 'Pagina successiva ($1)',
'prevpage' => 'Pagina precedente ($1)',
'allpagesfrom' => 'Mostra le pagine a partire da:',
'allpagesto' => 'Mostra le pagine fino a:',
'allarticles' => 'Tutte le pagine',
'allinnamespace' => 'Tutte le pagine del namespace $1',
'allnotinnamespace' => 'Tutte le pagine, escluso il namespace $1',
'allpagesprev' => 'Precedenti',
'allpagesnext' => 'Successive',
'allpagessubmit' => 'Vai',
'allpagesprefix' => 'Mostra le pagine che iniziano con:',
'allpagesbadtitle' => 'Il titolo indicato per la pagina non è valido o contiene prefissi interlingua o interwiki. Potrebbe inoltre contenere uno o più caratteri il cui uso non è ammesso nei titoli.',
'allpages-bad-ns' => 'Il namespace "$1" non esiste su {{SITENAME}}.',
'allpages-hide-redirects' => 'Nascondi redirect',

# SpecialCachedPage
'cachedspecial-viewing-cached-ttl' => 'Stai vedendo una versione di questa pagina memorizzata nella cache, che può essere vecchia al massimo di $1.',
'cachedspecial-viewing-cached-ts' => 'Stai vedendo una versione di questa pagina memorizzata nella cache, che potrebbe non essere completamente aggiornata.',
'cachedspecial-refresh-now' => 'Mostra la più recente.',

# Special:Categories
'categories' => 'Categorie',
'categoriespagetext' => '{{PLURAL:$1|La categoria indicata di seguito contiene|Le categorie indicate di seguito contengono}} pagine o file multimediali.
Le [[Special:UnusedCategories|categorie vuote]] non sono mostrate qui.
Vedi anche le [[Special:WantedCategories|categorie richieste]].',
'categoriesfrom' => 'Mostra le categorie a partire da:',
'special-categories-sort-count' => 'ordina per numero',
'special-categories-sort-abc' => 'ordina alfabeticamente',

# Special:DeletedContributions
'deletedcontributions' => 'Contributi utente cancellati',
'deletedcontributions-title' => 'Contributi utente cancellati',
'sp-deletedcontributions-contribs' => 'contributi',

# Special:LinkSearch
'linksearch' => 'Ricerca collegamenti esterni',
'linksearch-pat' => 'Pattern di ricerca:',
'linksearch-ns' => 'Namespace:',
'linksearch-ok' => 'Cerca',
'linksearch-text' => 'È possibile fare uso di metacaratteri, ad esempio "*.wikipedia.org".<br />
È necessario almeno un dominio di primo livello, ad esempio "*.org".<br />
Protocolli supportati: <code>$1</code> (non aggiungere nessuno di questi nella tua ricerca).',
'linksearch-line' => '$1 presente nella pagina $2',
'linksearch-error' => "I metacaratteri possono essere usati solo all'inizio dell'indirizzo.",

# Special:ListUsers
'listusersfrom' => 'Mostra gli utenti a partire da:',
'listusers-submit' => 'Mostra',
'listusers-noresult' => 'Nessun utente risponde ai criteri impostati.',
'listusers-blocked' => '(bloccato)',

# Special:ActiveUsers
'activeusers' => 'Elenco degli utenti attivi',
'activeusers-intro' => 'Questo è un elenco di utenti che hanno avuto qualche tipo di attività da $1 {{PLURAL:$1|giorno|giorni}} a questa parte.',
'activeusers-count' => "$1 {{PLURAL:$1|modifica|modifiche}} {{PLURAL:$3|nell'ultimo giorno|negli ultimi $3 giorni}}",
'activeusers-from' => 'Mostra gli utenti a partire da:',
'activeusers-hidebots' => 'Nascondi i bot',
'activeusers-hidesysops' => 'Nascondi gli amministratori',
'activeusers-noresult' => 'Nessun utente risponde ai criteri impostati.',

# Special:Log/newusers
'newuserlogpage' => 'Nuovi utenti',
'newuserlogpagetext' => 'Di seguito sono elencate le utenze di nuova creazione.',

# Special:ListGroupRights
'listgrouprights' => 'Diritti del gruppo utente',
'listgrouprights-summary' => "Di seguito sono elencati i gruppi utente definiti per questo sito, con i diritti d'accesso loro associati.
Potrebbero esserci [[{{MediaWiki:Listgrouprights-helppage}}|ulteriori informazioni]] sui diritti individuali.",
'listgrouprights-key' => '* <span class="listgrouprights-granted">Diritto assegnato</span>
* <span class="listgrouprights-revoked">Diritto revocato</span>',
'listgrouprights-group' => 'Gruppo',
'listgrouprights-rights' => 'Diritti',
'listgrouprights-helppage' => 'Help:Diritti del gruppo',
'listgrouprights-members' => '(Elenco dei membri)',
'listgrouprights-addgroup' => 'Può aggiungere {{PLURAL:$2|al gruppo|ai gruppi}}: $1',
'listgrouprights-removegroup' => 'Può rimuovere {{PLURAL:$2|dal gruppo|dai gruppi}}: $1',
'listgrouprights-addgroup-all' => 'Può aggiungere a tutti i gruppi',
'listgrouprights-removegroup-all' => 'Può rimuovere da tutti i gruppi',
'listgrouprights-addgroup-self' => 'Può aggiungersi {{PLURAL:$2|al gruppo|ai gruppi}}: $1',
'listgrouprights-removegroup-self' => 'Può rimuoversi {{PLURAL:$2|dal gruppo|dai gruppi}}: $1',
'listgrouprights-addgroup-self-all' => 'Può aggiungersi a tutti i gruppi',
'listgrouprights-removegroup-self-all' => 'Può rimuoversi da tutti i gruppi',

# E-mail user
'mailnologin' => 'Nessun indirizzo cui inviare il messaggio',
'mailnologintext' => 'Per inviare messaggi e-mail ad altri utenti è necessario [[Special:UserLogin|accedere al sito]] e aver registrato un indirizzo valido nelle proprie [[Special:Preferences|preferenze]].',
'emailuser' => "Scrivi all'utente",
'emailuser-title-target' => 'Invia una e-mail a questo {{GENDER:$1|utente}}',
'emailuser-title-notarget' => 'Invia una e-mail a un utente',
'emailpage' => "Invia un messaggio e-mail all'utente",
'emailpagetext' => 'Usare il modulo sottostante per inviare un messaggio e-mail all\'utente indicato. L\'indirizzo specificato nelle [[Special:Preferences|preferenze]] del mittente apparirà nel campo "Da:" del messaggio per consentire al destinatario di rispondere direttamente.',
'usermailererror' => "L'oggetto mail ha restituito l'errore:",
'defemailsubject' => 'Messaggio da {{SITENAME}} dall\'utente "$1"',
'usermaildisabled' => 'e-mail utente disabilitata',
'usermaildisabledtext' => 'Non è possibile inviare e-mail ad altri utenti su questo wiki',
'noemailtitle' => 'Nessun indirizzo e-mail',
'noemailtext' => 'Questo utente non ha indicato un indirizzo e-mail valido.',
'nowikiemailtitle' => 'E-mail non permessa',
'nowikiemailtext' => 'Questo utente ha scelto di non ricevere messaggi di posta elettronica dagli altri utenti.',
'emailnotarget' => 'Nome utente del destinatario inesistente o non valido.',
'emailtarget' => 'Inserisci il nome utente del destinatario',
'emailusername' => 'Nome utente:',
'emailusernamesubmit' => 'Invia',
'email-legend' => 'Invia un messaggio e-mail a un altro utente di {{SITENAME}}',
'emailfrom' => 'Da:',
'emailto' => 'A:',
'emailsubject' => 'Oggetto:',
'emailmessage' => 'Messaggio:',
'emailsend' => 'Invia',
'emailccme' => 'Invia in copia al mio indirizzo.',
'emailccsubject' => 'Copia del messaggio inviato a $1: $2',
'emailsent' => 'Messaggio inviato',
'emailsenttext' => 'Il messaggio e-mail è stato inviato.',
'emailuserfooter' => 'Questa e-mail è stata inviata da $1 a $2 attraverso la funzione "Invia un messaggio e-mail all\'utente" su {{SITENAME}}.',

# User Messenger
'usermessage-summary' => 'Messaggio di sistema',
'usermessage-editor' => 'Messaggero di sistema',
'usermessage-template' => 'MediaWiki:MessaggioUtente',

# Watchlist
'watchlist' => 'Osservati speciali',
'mywatchlist' => 'osservati speciali',
'watchlistfor2' => "Dell'utente $1 $2",
'nowatchlist' => 'La lista degli osservati speciali è vuota.',
'watchlistanontext' => "Per visualizzare e modificare l'elenco degli osservati speciali è necessario $1.",
'watchnologin' => 'Accesso non effettuato',
'watchnologintext' => "Per modificare la lista degli osservati speciali è necessario prima eseguire l'[[Special:UserLogin|accesso al sito]].",
'addwatch' => 'Aggiungi agli osservati speciali',
'addedwatchtext' => "La pagina \"[[:\$1]]\" è stata aggiunta alla propria [[Special:Watchlist|lista degli osservati speciali]].
D'ora in poi, le modifiche apportate alla pagina e alla sua discussione verranno elencate in quella sede;
il titolo della pagina apparirà in '''grassetto''' nella pagina delle [[Special:RecentChanges|ultime modifiche]] per renderlo più visibile.",
'removewatch' => 'Rimuovi dagli osservati speciali',
'removedwatchtext' => 'La pagina "[[:$1]]" è stata eliminata dalla [[Special:Watchlist|lista degli osservati speciali]].',
'watch' => 'Segui',
'watchthispage' => 'Segui questa pagina',
'unwatch' => 'Non seguire',
'unwatchthispage' => 'Smetti di seguire',
'notanarticle' => 'Questa pagina non è una voce',
'notvisiblerev' => 'La revisione è stata cancellata',
'watchnochange' => 'Nessuna delle pagine osservate è stata modificata nel periodo selezionato.',
'watchlist-details' => 'La lista degli osservati speciali contiene {{PLURAL:$1|una pagina (e la rispettiva pagina di discussione)|$1 pagine (e le rispettive pagine di discussione)}}.',
'wlheader-enotif' => '* La notifica via e-mail è attiva.',
'wlheader-showupdated' => "* Le pagine che sono state modificate dopo l'ultima visita sono evidenziate in '''grassetto'''.",
'watchmethod-recent' => 'controllo delle modifiche recenti per gli osservati speciali',
'watchmethod-list' => 'controllo degli osservati speciali per modifiche recenti',
'watchlistcontains' => 'La lista degli osservati speciali contiene {{PLURAL:$1|una pagina|$1 pagine}}.',
'iteminvalidname' => "Problemi con la pagina '$1', nome non valido...",
'wlnote' => "Di seguito {{PLURAL:$1|è elencata la modifica più recente apportata|sono elencate le '''$1''' modifiche più recenti apportate}} {{PLURAL:$2|nella scorsa ora|nelle scorse '''$2''' ore}}; i dati sono aggiornati alle $4 del $3.",
'wlshowlast' => 'Mostra le ultime $1 ore $2 giorni $3',
'watchlist-options' => 'Opzioni osservati speciali',

# Displayed when you click the "watch" button and it is in the process of watching
'watching' => 'Aggiunta agli osservati speciali...',
'unwatching' => 'Eliminazione dagli osservati speciali...',
'watcherrortext' => 'Si è verificato un errore durante la modifica degli osservati speciali per "$1".',

'enotif_mailer' => 'Sistema di notifica via e-mail di {{SITENAME}}',
'enotif_reset' => 'Segna tutte le pagine come già visitate',
'enotif_newpagetext' => 'Questa è una nuova pagina.',
'enotif_impersonal_salutation' => 'Utente di {{SITENAME}}',
'changed' => 'modificata',
'created' => 'creata',
'enotif_subject' => 'La pagina $PAGETITLE di {{SITENAME}} è stata $CHANGEDORCREATED da $PAGEEDITOR',
'enotif_lastvisited' => "Consultare $1 per vedere tutte le modifiche dall'ultima visita.",
'enotif_lastdiff' => 'Vedere $1 per visualizzare la modifica.',
'enotif_anon_editor' => 'utente anonimo $1',
'enotif_body' => 'Gentile $WATCHINGUSERNAME,

la pagina $PAGETITLE di {{SITENAME}} è stata $CHANGEDORCREATED in data $PAGEEDITDATE da $PAGEEDITOR; la versione attuale si trova all\'indirizzo $PAGETITLE_URL.

$NEWPAGE

Oggetto della modifica, inserito dall\'autore: $PAGESUMMARY $PAGEMINOREDIT

Contatta l\'autore della modifica:
via e-mail: $PAGEEDITOR_EMAIL
sul sito: $PAGEEDITOR_WIKI

Non verranno inviate altre notifiche in caso di ulteriori cambiamenti, a meno che tu non visiti la pagina. Inoltre, è possibile reimpostare l\'avviso di notifica per tutte le pagine nella lista degli osservati speciali.

             Il sistema di notifica di {{SITENAME}}, al tuo servizio

--
Per modificare le impostazioni delle notifiche via e-mail, visita 
{{canonicalurl:{{#special:Preferences}}}}

Per modificare la lista degli osservati speciali, visita 
{{canonicalurl:{{#special:EditWatchlist}}}}

Per rimuovere la pagina dalla lista degli osservati speciali, visita
$UNWATCHURL

Per commentare e ricevere aiuto:
{{canonicalurl:{{MediaWiki:Helppage}}}}',

# Delete
'deletepage' => 'Cancella pagina',
'confirm' => 'Conferma',
'excontent' => "il contenuto era: '$1'",
'excontentauthor' => "il contenuto era: '$1' (e l'unico contributore era '[[Special:Contributions/$2|$2]]')",
'exbeforeblank' => "Il contenuto prima dello svuotamento era: '$1'",
'exblank' => 'la pagina era vuota',
'delete-confirm' => 'Cancella "$1"',
'delete-legend' => 'Cancella',
'historywarning' => "'''Attenzione:''' La pagina che stai per cancellare ha una cronologia con approssimativamente $1 {{PLURAL:$1|revisione|revisioni}}:",
'confirmdeletetext' => 'Stai per cancellare una pagina con tutta la sua cronologia. Per cortesia, conferma che è tua intenzione procedere a tale cancellazione, che hai piena consapevolezza delle conseguenze della tua azione e che essa è conforme alle linee guida stabilite in [[{{MediaWiki:Policy-url}}]].',
'actioncomplete' => 'Azione completata',
'actionfailed' => 'Azione fallita',
'deletedtext' => 'La pagina "$1" è stata cancellata.
Consultare il log delle $2 per un elenco delle pagine cancellate di recente.',
'dellogpage' => 'Cancellazioni',
'dellogpagetext' => 'Di seguito sono elencate le pagine cancellate di recente.',
'deletionlog' => 'cancellazioni',
'reverted' => 'Ripristinata la versione precedente',
'deletecomment' => 'Motivo:',
'deleteotherreason' => 'Altra motivazione o motivazione aggiuntiva:',
'deletereasonotherlist' => 'Altra motivazione',
'deletereason-dropdown' => "*Motivazioni più comuni per la cancellazione
** Richiesta dell'autore
** Violazione di copyright
** Vandalismo",
'delete-edit-reasonlist' => 'Modifica i motivi di cancellazione',
'delete-toobig' => 'La cronologia di questa pagina è molto lunga (oltre $1 {{PLURAL:$1|revisione|revisioni}}). La sua cancellazione è stata limitata per evitare di creare accidentalmente dei problemi di funzionamento al database di {{SITENAME}}.',
'delete-warning-toobig' => 'La cronologia di questa pagina è molto lunga (oltre $1 {{PLURAL:$1|revisione|revisioni}}). La sua cancellazione può creare dei problemi di funzionamento al database di {{SITENAME}}; procedere con cautela.',

# Rollback
'rollback' => 'Annulla le modifiche',
'rollback_short' => 'Rollback',
'rollbacklink' => 'rollback',
'rollbacklinkcount' => 'rollback di {{PLURAL:$1|una modifica|$1 modifiche}}',
'rollbacklinkcount-morethan' => 'rollback di più di {{PLURAL:$1|una modifica|$1 modifiche}}',
'rollbackfailed' => 'Rollback fallito',
'cantrollback' => "Impossibile annullare le modifiche; l'utente che le ha effettuate è l'unico ad aver contribuito alla pagina.",
'alreadyrolled' => 'Non è possibile annullare le modifiche apportate alla pagina [[:$1]] da parte di [[User:$2|$2]] ([[User talk:$2|discussione]]{{int:pipe-separator}}[[Special:Contributions/$2|{{int:contribslink}}]]); un altro utente ha già modificato la pagina oppure ha effettuato il rollback.

La modifica più recente alla pagina è stata apportata da [[User:$3|$3]] ([[User talk:$3|discussione]]{{int:pipe-separator}}[[Special:Contributions/$3|{{int:contribslink}}]]).',
'editcomment' => "L'oggetto della modifica era: \"''\$1''\".",
'revertpage' => 'Annullate le modifiche di [[Special:Contributions/$2|$2]] ([[User talk:$2|discussione]]), riportata alla versione precedente di [[User:$1|$1]]',
'revertpage-nouser' => 'Annullate le modifiche di (nome utente rimosso), riportata alla versione precedente di [[User:$1|$1]]',
'rollback-success' => "Annullate le modifiche di $1; pagina riportata all'ultima versione di $2.",

# Edit tokens
'sessionfailure-title' => 'Sessione fallita',
'sessionfailure' => "Si è verificato un problema nella sessione che identifica l'accesso; il sistema non ha eseguito il comando impartito per precauzione. Tornare alla pagina precedente con il tasto 'Indietro' del proprio browser, ricaricare la pagina e riprovare.",

# Protect
'protectlogpage' => 'Protezioni',
'protectlogtext' => "Di seguito sono elencate le modifiche alle protezioni delle pagine.
Vedi la [[Special:ProtectedPages|lista delle pagine protette]] per l'elenco delle protezioni di pagina attualmente attive.",
'protectedarticle' => 'ha protetto "[[$1]]"',
'modifiedarticleprotection' => 'ha modificato il livello di protezione di "[[$1]]"',
'unprotectedarticle' => 'ha sprotetto "[[$1]]"',
'movedarticleprotection' => 'ha spostato la protezione da "[[$2]]" a "[[$1]]"',
'protect-title' => 'Modifica del livello di protezione per "$1"',
'protect-title-notallowed' => 'Visualizza il livello di protezione di " $1 "',
'prot_1movedto2' => 'ha spostato [[$1]] a [[$2]]',
'protect-badnamespace-title' => 'Namespace non suscettibile di protezione',
'protect-badnamespace-text' => 'Le pagine di questo namespace non possono essere protette.',
'protect-legend' => 'Conferma la protezione',
'protectcomment' => 'Motivo:',
'protectexpiry' => 'Scadenza:',
'protect_expiry_invalid' => 'Scadenza non valida.',
'protect_expiry_old' => 'Scadenza già trascorsa.',
'protect-unchain-permissions' => 'Sblocca ulteriori opzioni di protezione',
'protect-text' => "Questo modulo consente di vedere e modificare il livello di protezione per la pagina '''$1'''.",
'protect-locked-blocked' => "Non è possibile modificare i livelli di protezione quando è attivo un blocco. Le impostazioni correnti per la pagina sono '''$1''':",
'protect-locked-dblock' => "Impossibile modificare i livelli di protezione durante un blocco del database.
Le impostazioni correnti per la pagina sono '''$1''':",
'protect-locked-access' => "Non si dispone dei permessi necessari per modificare i livelli di protezione della pagina.
Le impostazioni correnti per la pagina sono '''$1''':",
'protect-cascadeon' => 'Al momento questa pagina è bloccata perché viene inclusa {{PLURAL:$1|nella pagina indicata di seguito, per la quale|nelle pagine indicate di seguito, per le quali}} è attiva la protezione ricorsiva. È possibile modificare il livello di protezione individuale della pagina, ma le impostazioni derivanti dalla protezione ricorsiva non saranno modificate.',
'protect-default' => 'Autorizza tutti gli utenti',
'protect-fallback' => 'È richiesto il permesso "$1"',
'protect-level-autoconfirmed' => 'Blocca gli utenti nuovi e i non registrati',
'protect-level-sysop' => 'Solo amministratori',
'protect-summary-cascade' => 'ricorsiva',
'protect-expiring' => 'scadenza: $1 (UTC)',
'protect-expiring-local' => 'scade il $1',
'protect-expiry-indefinite' => 'infinito',
'protect-cascade' => 'Protezione ricorsiva (estende la protezione a tutte le pagine incluse in questa).',
'protect-cantedit' => 'Non è possibile modificare i livelli di protezione per la pagina in quanto non si dispone dei permessi necessari per modificare la pagina stessa.',
'protect-othertime' => 'Durata non in elenco:',
'protect-othertime-op' => 'durata non in elenco',
'protect-existing-expiry' => 'Scadenza attuale: $2, $3',
'protect-otherreason' => 'Altri motivi/dettagli:',
'protect-otherreason-op' => 'Altra motivazione',
'protect-dropdown' => '*Motivi comuni di protezione
** Reiterati vandalismi
** Reiterati inserimenti di spam
** Edit war
** Pagina molto usata',
'protect-edit-reasonlist' => 'Modifica i motivi per la protezione',
'protect-expiry-options' => '1 ora:1 hour,1 giorno:1 day,1 settimana:1 week,2 settimane:2 weeks,1 mese:1 month,3 mesi:3 months,6 mesi:6 months,1 anno:1 year,infinito:infinite',
'restriction-type' => 'Permesso',
'restriction-level' => 'Livello di restrizione',
'minimum-size' => 'Dimensione minima',
'maximum-size' => 'Dimensione massima:',
'pagesize' => '(byte)',

# Restrictions (nouns)
'restriction-edit' => 'Modifica',
'restriction-move' => 'Spostamento',
'restriction-create' => 'Creazione',
'restriction-upload' => 'Carica',

# Restriction levels
'restriction-level-sysop' => 'protetta',
'restriction-level-autoconfirmed' => 'semi-protetta',
'restriction-level-all' => 'tutti i livelli',

# Undelete
'undelete' => 'Visualizza pagine cancellate',
'undeletepage' => 'Visualizza e recupera le pagine cancellate',
'undeletepagetitle' => "'''Quanto segue è composto da revisioni cancellate di [[:$1|$1]]'''.",
'viewdeletedpage' => 'Visualizza le pagine cancellate',
'undeletepagetext' => "{{PLURAL:$1|La pagina indicata di seguito è stata cancellata, ma è ancora in archivio e pertanto può essere recuperata|Le pagine indicate di seguito sono state cancellate, ma sono ancora in archivio e pertanto possono essere recuperate}}. L'archivio può essere svuotato periodicamente.",
'undelete-fieldset-title' => 'Ripristina versioni',
'undeleteextrahelp' => "Per recuperare l'intera cronologia della pagina, lasciare tutte le caselle deselezionate e fare clic su '''''{{int:undeletebtn}}'''''.
Per effettuare un ripristino selettivo, selezionare le caselle corrispondenti alle revisioni da ripristinare e fare clic su '''''{{int:undeletebtn}}'''''.",
'undeleterevisions' => '{{PLURAL:$1|Una revisione|$1 revisioni}} in archivio',
'undeletehistory' => 'Recuperando questa pagina, tutte le sue revisioni verranno ripristinate nella relativa cronologia. Se dopo la cancellazione è stata creata una nuova pagina con lo stesso titolo, le revisioni recuperate saranno inserite nella cronologia precedente.',
'undeleterevdel' => "Il ripristino non verrà effettuato se determina la cancellazione parziale della versione attuale della pagina o del file interessato. In tal caso, è necessario rimuovere il segno di spunta o l'oscuramento dalle revisioni cancellate più recenti.",
'undeletehistorynoadmin' => "Questa pagina è stata cancellata.
Il motivo della cancellazione è mostrato qui sotto, assieme ai dettagli dell'utente che ha modificato questa pagina prima della cancellazione.
Il testo contenuto nelle revisioni cancellate è disponibile solo agli amministratori.",
'undelete-revision' => 'Revisione cancellata della pagina $1, inserita il $4 alle $5 da $3:',
'undeleterevision-missing' => "Revisione errata o mancante. Il collegamento è errato oppure la revisione è stata già ripristinata o eliminata dall'archivio.",
'undelete-nodiff' => 'Non è stata trovata nessuna revisione precedente.',
'undeletebtn' => 'Ripristina',
'undeletelink' => 'visualizza/ripristina',
'undeleteviewlink' => 'visualizza',
'undeletereset' => 'Reimposta',
'undeleteinvert' => 'Inverti selezione',
'undeletecomment' => 'Motivo:',
'undeletedrevisions' => '{{PLURAL:$1|Una revisione recuperata|$1 revisioni recuperate}}',
'undeletedrevisions-files' => '{{PLURAL:$1|Una revisione|$1 revisioni}} e $2 file recuperati',
'undeletedfiles' => '{{PLURAL:$1|Un file recuperato|$1 file recuperati}}',
'cannotundelete' => 'Ripristino non riuscito; è possibile che la pagina sia già stata recuperata da un altro utente.',
'undeletedpage' => "'''La pagina $1 è stata recuperata'''

Consultare il [[Special:Log/delete|log delle cancellazioni]] per vedere le cancellazioni e i recuperi più recenti.",
'undelete-header' => 'Consultare il [[Special:Log/delete|log delle cancellazioni]] per vedere le cancellazioni più recenti.',
'undelete-search-title' => 'Ricerca nelle pagine cancellate',
'undelete-search-box' => 'Ricerca nelle pagine cancellate',
'undelete-search-prefix' => 'Mostra le pagine il cui titolo inizia con:',
'undelete-search-submit' => 'Cerca',
'undelete-no-results' => "Nessuna pagina corrispondente nell'archivio delle cancellazioni.",
'undelete-filename-mismatch' => 'Impossibile annullare la cancellazione della revisione del file con timestamp $1: nome file non corrispondente.',
'undelete-bad-store-key' => 'Impossibile annullare la cancellazione della revisione del file con timestamp $1: file non disponibile prima della cancellazione.',
'undelete-cleanup-error' => 'Errore nella cancellazione del file di archivio non utilizzato "$1".',
'undelete-missing-filearchive' => "Impossibile ripristinare l'ID $1 dell'archivio file in quanto non è presente nel database. Potrebbe essere stato già ripristinato.",
'undelete-error' => 'Errore nel ripristino della pagina',
'undelete-error-short' => 'Errore nel ripristino del file: $1',
'undelete-error-long' => 'Si sono verificati degli errori nel tentativo di annullare la cancellazione del file:

$1',
'undelete-show-file-confirm' => 'Si desidera visualizzare la versione cancellata del file "<nowiki>$1</nowiki>" del $2 alle $3?',
'undelete-show-file-submit' => 'Sì',

# Namespace form on various pages
'namespace' => 'Namespace:',
'invert' => 'inverti la selezione',
'tooltip-invert' => "Seleziona questa casella per nascondere le modifiche alle pagine all'interno del namespace selezionato (ed il relativo namespace, se selezionato)",
'namespace_association' => 'Namespace associato',
'tooltip-namespace_association' => "Seleziona questa casella per includere anche la pagina di discussione o l'oggetto del namespace associato con il namespace selezionato",
'blanknamespace' => '(Principale)',

# Contributions
'contributions' => 'Contributi utente',
'contributions-title' => 'Contributi di $1',
'mycontris' => 'miei contributi',
'contribsub2' => 'Per $1 ($2)',
'nocontribs' => 'Non sono state trovate modifiche che soddisfino i criteri di ricerca.',
'uctop' => '(ultima per la pagina)',
'month' => 'Dal mese (e precedenti):',
'year' => "Dall'anno (e precedenti):",

'sp-contributions-newbies' => 'Mostra solo i contributi dei nuovi utenti',
'sp-contributions-newbies-sub' => 'Per i nuovi utenti',
'sp-contributions-newbies-title' => 'Contributi dei nuovi utenti',
'sp-contributions-blocklog' => 'blocchi',
'sp-contributions-deleted' => 'contributi utente cancellati',
'sp-contributions-uploads' => 'file caricati',
'sp-contributions-logs' => 'registri',
'sp-contributions-talk' => 'discussione',
'sp-contributions-userrights' => 'gestione dei permessi',
'sp-contributions-blocked-notice' => "Questo utente è attualmente bloccato. L'ultimo elemento del registro dei blocchi è riportato di seguito per informazione:",
'sp-contributions-blocked-notice-anon' => "Questo indirizzo IP è attualmente bloccato. Di seguito è riportato l'ultimo elemento del registro dei blocchi:",
'sp-contributions-search' => 'Ricerca contributi',
'sp-contributions-username' => 'Indirizzo IP o nome utente:',
'sp-contributions-toponly' => 'Mostra solo i contributi che sono le ultime revisioni per la pagina',
'sp-contributions-submit' => 'Ricerca',

# What links here
'whatlinkshere' => 'Puntano qui',
'whatlinkshere-title' => 'Pagine che puntano a "$1"',
'whatlinkshere-page' => 'Pagina:',
'linkshere' => "Le seguenti pagine contengono dei collegamenti a '''[[:$1]]''':",
'nolinkshere' => "Nessuna pagina contiene collegamenti che puntano a '''[[:$1]]'''.",
'nolinkshere-ns' => "Non vi sono pagine che puntano a '''[[:$1]]''' nel namespace selezionato.",
'isredirect' => 'redirect',
'istemplate' => 'inclusione',
'isimage' => 'link verso file',
'whatlinkshere-prev' => '{{PLURAL:$1|precedente|precedenti $1}}',
'whatlinkshere-next' => '{{PLURAL:$1|successivo|successivi $1}}',
'whatlinkshere-links' => '← collegamenti',
'whatlinkshere-hideredirs' => '$1 redirect',
'whatlinkshere-hidetrans' => '$1 inclusioni',
'whatlinkshere-hidelinks' => '$1 link',
'whatlinkshere-hideimages' => '$1 link da immagini',
'whatlinkshere-filters' => 'Filtri',

# Block/unblock
'autoblockid' => 'Autoblocco #$1',
'block' => 'Blocca utente',
'unblock' => 'Sblocca utente',
'blockip' => 'Blocco utente',
'blockip-title' => 'Blocca utente',
'blockip-legend' => "Blocca l'utente",
'blockiptext' => "Usare il modulo sottostante per bloccare l'accesso in scrittura a uno specifico indirizzo IP o un utente registrato.
Il blocco dev'essere operato per prevenire atti di vandalismo e in stretta osservanza della [[{{MediaWiki:Policy-url}}|policy di {{SITENAME}}]].
Indicare il motivo specifico per il quale si procede al blocco (per esempio, citando i titoli di eventuali pagine oggetto di vandalismo).",
'ipadressorusername' => 'Indirizzo IP o nome utente:',
'ipbexpiry' => 'Scadenza del blocco:',
'ipbreason' => 'Motivo:',
'ipbreasonotherlist' => 'Altra motivazione',
'ipbreason-dropdown' => '*Motivazioni più comuni per i blocchi
** Inserimento di informazioni false
** Rimozione di contenuti dalle pagine
** Collegamenti promozionali a siti esterni
** Inserimento di contenuti privi di senso
** Comportamenti intimidatori o molestie
** Uso indebito di più account
** Nome utente non consono',
'ipb-hardblock' => 'Impedisci agli utenti registrati di contribuire da questo indirizzo IP',
'ipbcreateaccount' => 'Impedisci la creazione di altri account',
'ipbemailban' => "Impedisci all'utente l'invio di e-mail",
'ipbenableautoblock' => "Blocca automaticamente l'ultimo indirizzo IP usato dall'utente e i successivi con cui vengono tentate modifiche",
'ipbsubmit' => "Blocca l'utente",
'ipbother' => 'Durata non in elenco:',
'ipboptions' => '2 ore:2 hours,1 giorno:1 day,3 giorni:3 days,1 settimana:1 week,2 settimane:2 weeks,1 mese:1 month,3 mesi:3 months,6 mesi:6 months,1 anno:1 year,infinito:infinite',
'ipbotheroption' => 'altro',
'ipbotherreason' => 'Altri motivi/dettagli:',
'ipbhidename' => 'Nascondi il nome utente dalle modifiche e dagli elenchi.',
'ipbwatchuser' => 'Segui le pagine e le discussioni utente di questo utente',
'ipb-disableusertalk' => 'Impedisci a questo utente di modificare la propria pagina di discussioni mentre è bloccato',
'ipb-change-block' => "Ri-blocca l'utente con queste impostazioni",
'ipb-confirm' => 'Conferma il blocco',
'badipaddress' => 'Indirizzo IP non valido.',
'blockipsuccesssub' => 'Blocco eseguito',
'blockipsuccesstext' => '[[Special:Contributions/$1|$1]] è stato bloccato.<br />
Consultare la [[Special:BlockList|lista dei blocchi]] per vedere i blocchi attivi.',
'ipb-blockingself' => 'Stai per bloccare te stesso! Sei sicuro di volerlo fare?',
'ipb-confirmhideuser' => 'Si sta per bloccare un utente con l\'opzione "Nascondi utente" abilitata.
In questo modo si evita che il nome utente compaia in tutte le liste e le voci di registro.
Sei sicuro di voler continuare?',
'ipb-edit-dropdown' => 'Modifica i motivi per il blocco',
'ipb-unblock-addr' => 'Sblocca $1',
'ipb-unblock' => 'Sblocca un utente o un indirizzo IP',
'ipb-blocklist' => 'Elenca i blocchi attivi',
'ipb-blocklist-contribs' => 'Contributi di $1',
'unblockip' => "Sblocca l'utente",
'unblockiptext' => "Usare il modulo sottostante per restituire l'accesso in scrittura ad un utente o indirizzo IP bloccato.",
'ipusubmit' => 'Rimuovi questo blocco',
'unblocked' => "L'utente [[User:$1|$1]] è stato sbloccato",
'unblocked-range' => '$1 è stato sbloccato',
'unblocked-id' => 'Il blocco $1 è stato rimosso',
'blocklist' => 'Utenti bloccati',
'ipblocklist' => 'Utenti bloccati',
'ipblocklist-legend' => 'Trova un utente bloccato',
'blocklist-userblocks' => 'Nascondi i blocchi degli account',
'blocklist-tempblocks' => 'Nascondi i blocchi temporanei',
'blocklist-addressblocks' => 'Nascondi i blocchi di un solo IP',
'blocklist-rangeblocks' => 'Nascondi i blocchi di range',
'blocklist-timestamp' => 'Data e ora',
'blocklist-target' => 'Destinazione',
'blocklist-expiry' => 'Scade',
'blocklist-by' => 'Amministratore che ha bloccato',
'blocklist-params' => 'Parametri di blocco',
'blocklist-reason' => 'Motivo',
'ipblocklist-submit' => 'Ricerca',
'ipblocklist-localblock' => 'Blocchi locali',
'ipblocklist-otherblocks' => '{{PLURAL:$1|Altro blocco|Altri blocchi}}',
'infiniteblock' => 'infinito',
'expiringblock' => 'scade il $1 alle $2',
'anononlyblock' => 'solo anonimi',
'noautoblockblock' => 'blocco automatico disabilitato',
'createaccountblock' => 'creazione account bloccata',
'emailblock' => 'e-mail bloccate',
'blocklist-nousertalk' => 'non può modificare la propria pagina di discussione',
'ipblocklist-empty' => "L'elenco dei blocchi è vuoto.",
'ipblocklist-no-results' => "L'indirizzo IP o nome utente richiesto non è bloccato.",
'blocklink' => 'blocca',
'unblocklink' => 'sblocca',
'change-blocklink' => 'cambia blocco',
'contribslink' => 'contributi',
'emaillink' => 'invia email',
'autoblocker' => 'Bloccato automaticamente perché l\'indirizzo IP è condiviso con l\'utente "[[User:$1|$1]]".
Il blocco dell\'utente $1 è stato imposto per il seguente motivo: "$2".',
'blocklogpage' => 'Blocchi',
'blocklog-showlog' => 'Questo utente è stato bloccato in precedenza. Il registro dei blocchi è riportato di seguito per informazione:',
'blocklog-showsuppresslog' => 'Questo utente è stato bloccato e nascosto in precedenza. Il registro delle rimozioni è riportato di seguito per informazione:',
'blocklogentry' => 'ha bloccato [[$1]] per un periodo di $2 $3',
'reblock-logentry' => 'ha cambiato le impostazioni del blocco per [[$1]] con una scadenza di $2 $3',
'blocklogtext' => "Di seguito sono elencate le azioni di blocco e sblocco utenti.
Gli indirizzi IP bloccati automaticamente non sono elencati.
Consultare l'[[Special:BlockList|elenco dei blocchi]] per l'elenco dei bandi o blocchi attualmente operativi.",
'unblocklogentry' => 'ha sbloccato $1',
'block-log-flags-anononly' => 'solo utenti anonimi',
'block-log-flags-nocreate' => 'creazione account bloccata',
'block-log-flags-noautoblock' => 'blocco automatico disattivato',
'block-log-flags-noemail' => 'e-mail bloccate',
'block-log-flags-nousertalk' => 'non può modificare la propria pagina di discussione',
'block-log-flags-angry-autoblock' => 'blocco automatico avanzato attivo',
'block-log-flags-hiddenname' => 'nome utente nascosto',
'range_block_disabled' => 'La possibilità di bloccare intervalli di indirizzi IP non è attiva al momento.',
'ipb_expiry_invalid' => 'Durata o scadenza del blocco non valida.',
'ipb_expiry_temp' => 'I blocchi dei nomi utenti nascosti dovrebbero essere infiniti',
'ipb_hide_invalid' => "Impossibile cancellare l'account; potrebbe avere troppe modifiche.",
'ipb_already_blocked' => 'L\'utente "$1" è già bloccato',
'ipb-needreblock' => "L'utente $1 è già bloccato. Modificare le impostazioni?",
'ipb-otherblocks-header' => '{{PLURAL:$1|Altro blocco|Altri blocchi}}',
'unblock-hideuser' => 'Non puoi sbloccare questo utente, perché il suo nome utente è stato nascosto.',
'ipb_cant_unblock' => 'Errore: Impossibile trovare il blocco con ID $1. Il blocco potrebbe essere già stato rimosso.',
'ipb_blocked_as_range' => "Errore: L'indirizzo IP $1 non è soggetto a blocco individuale e non può essere sbloccato. Il blocco è invece attivo a livello dell'intervallo $2, che può essere sbloccato.",
'ip_range_invalid' => 'Intervallo di indirizzi IP non valido.',
'ip_range_toolarge' => 'Non è possibile bloccare range superiori al /$1',
'blockme' => 'Bloccami',
'proxyblocker' => 'Blocco dei proxy aperti',
'proxyblocker-disabled' => 'Questa funzione è disabilitata.',
'proxyblockreason' => 'Questo indirizzo IP è stato bloccato perché risulta essere un proxy aperto. Si prega di contattare il proprio fornitore di accesso a Internet o il supporto tecnico e informarli di questo grave problema di sicurezza.',
'proxyblocksuccess' => 'Fatto.',
'sorbsreason' => 'Questo indirizzo IP è elencato come proxy aperto nella blacklist DNSBL utilizzata da {{SITENAME}}.',
'sorbs_create_account_reason' => 'Non è possibile creare nuovi accessi da questo indirizzo IP perché è elencato come proxy aperto nella blacklist DNSBL utilizzata da {{SITENAME}}.',
'cant-block-while-blocked' => 'Non è possibile bloccare altri utenti mentre si è bloccati.',
'cant-see-hidden-user' => 'L\'utente che si sta tentando di bloccare è stato già bloccato e nascosto. Poiché non hai il permesso "hideuser", non è possibile visualizzare o modificare il blocco dell\'utente.',
'ipbblocked' => 'Non puoi bloccare o sbloccare altri utenti, perché tu stesso sei bloccato',
'ipbnounblockself' => 'Non puoi sbloccare te stesso',

# Developer tools
'lockdb' => 'Blocca il database',
'unlockdb' => 'Sblocca il database',
'lockdbtext' => "Il blocco del database comporta l'interruzione, per tutti gli utenti, della possibilità di modificare le pagine o di crearne di nuove, di cambiare le preferenze e modificare le liste degli osservati speciali, e in generale di tutte le operazioni che richiedono modifiche al database. Per cortesia, conferma che ciò corrisponde effettivamente all'azione da te richiesta e che al termine della manutenzione provvederai allo sblocco del database.",
'unlockdbtext' => "Lo sblocco del database consente di nuovo a tutti gli utenti di modificare le pagine o di crearne di nuove, di cambiare le preferenze e modificare le liste degli osservati speciali, e in generale di compiere tutte le operazioni che richiedono modifiche al database. Per cortesia, conferma che ciò corrisponde effettivamente all'azione da te richiesta.",
'lockconfirm' => 'Sì, intendo effettivamente bloccare il database.',
'unlockconfirm' => 'Sì, intendo effettivamente sbloccare il database.',
'lockbtn' => 'Blocca il database',
'unlockbtn' => 'Sblocca il database',
'locknoconfirm' => 'Non è stata spuntata la casella di conferma.',
'lockdbsuccesssub' => 'Blocco del database eseguito',
'unlockdbsuccesssub' => 'Sblocco del database eseguito',
'lockdbsuccesstext' => 'Il database è stato bloccato.<br />
Ricordare di [[Special:UnlockDB|rimuovere il blocco]] dopo aver terminato le operazioni di manutenzione.',
'unlockdbsuccesstext' => 'Il database è stato sbloccato.',
'lockfilenotwritable' => "Impossibile scrivere sul file di ''lock'' del database. L'accesso in scrittura a tale file da parte del server web è necessario per bloccare e sbloccare il database.",
'databasenotlocked' => 'Il database non è bloccato.',
'lockedbyandtime' => '(da $1 il $2 alle $3)',

# Move page
'move-page' => 'Spostamento di $1',
'move-page-legend' => 'Spostamento di pagina',
'movepagetext' => "Questo modulo consente di rinominare una pagina, spostando tutta la sua cronologia al nuovo nome. La pagina attuale diverrà automaticamente un redirect al nuovo titolo. Puoi aggiornare automaticamente i redirect che puntano al titolo originale. Puoi decidere di non farlo, ma ricordati di verificare che lo spostamento non abbia creato [[Special:DoubleRedirects|doppi redirect]] o [[Special:BrokenRedirects|redirect errati]]. L'onere di garantire che i collegamenti alla pagina restino corretti spetta a chi la sposta.

Si noti che la pagina '''non''' sarà spostata se ne esiste già una con il nuovo nome, a meno che non sia vuota o costituita solo da un redirect alla vecchia e sia priva di versioni precedenti. In caso di spostamento errato si può quindi tornare subito al vecchio titolo, e non è possibile sovrascrivere per errore una pagina già esistente.

'''ATTENZIONE:'''
Un cambiamento così drastico può creare contrattempi e problemi, soprattutto per le pagine più visitate. Accertarsi di aver valutato le conseguenze dello spostamento prima di procedere.",
'movepagetext-noredirectfixer' => "Questo modulo consente di rinominare una pagina, spostando tutta la sua cronologia al nuovo nome. La pagina attuale diverrà automaticamente un redirect al nuovo titolo. Controlla che lo spostamento non abbia creato [[Special:DoubleRedirects|doppi redirect]] o [[Special:BrokenRedirects|redirect errati]]. L'onere di garantire che i collegamenti alla pagina restino corretti spetta a chi la sposta.

Si noti che la pagina '''non''' sarà spostata se ne esiste già una con il nuovo nome, a meno che non sia vuota o costituita solo da un redirect alla vecchia e sia priva di versioni precedenti. In caso di spostamento errato si può quindi tornare subito al vecchio titolo, e non è possibile sovrascrivere per errore una pagina già esistente.

'''ATTENZIONE:'''
Un cambiamento così drastico può creare contrattempi e problemi, soprattutto per le pagine più visitate. Accertarsi di aver valutato le conseguenze dello spostamento prima di procedere.",
'movepagetalktext' => "La corrispondente pagina di discussione, se esiste, sarà spostata automaticamente insieme alla pagina principale, '''tranne che nei seguenti casi''':
* lo spostamento della pagina è tra namespace diversi;
* in corrispondenza del nuovo titolo esiste già una pagina di discussione (non vuota);
* la casella qui sotto è stata deselezionata.

In questi casi, se lo si ritiene opportuno, occorre spostare o aggiungere manualmente le informazioni contenute nella pagina di discussione.",
'movearticle' => 'Sposta la pagina:',
'moveuserpage-warning' => "'''Attenzione:''' Si sta per spostare una pagina utente. Nota che verrà spostata solamente la pagina. L'utente ''non'' sarà rinominato.",
'movenologin' => 'Accesso non effettuato',
'movenologintext' => "Lo spostamento delle pagine è consentito solo agli utenti registrati che hanno eseguito l'[[Special:UserLogin|accesso]] al sito.",
'movenotallowed' => 'Non si dispone dei permessi necessari per spostare le pagine.',
'movenotallowedfile' => 'Non si dispone dei permessi necessari per spostare i file.',
'cant-move-user-page' => 'Non si dispone dei permessi necessari per spostare le pagine utente (escluse le sottopagine).',
'cant-move-to-user-page' => 'Non si dispone dei permessi necessari per spostare la pagina su una pagina utente (escluse le sottopagine utente).',
'newtitle' => 'Nuovo titolo:',
'move-watch' => 'Aggiungi la pagina agli osservati speciali',
'movepagebtn' => 'Sposta la pagina',
'pagemovedsub' => 'Spostamento effettuato con successo',
'movepage-moved' => '\'\'\'"$1" è stata spostata a "$2"\'\'\'',
'movepage-moved-redirect' => 'È stato creato un redirect.',
'movepage-moved-noredirect' => 'La creazione di un redirect è stata soppressa.',
'articleexists' => 'Una pagina con questo nome esiste già oppure il nome scelto non è valido.
Scegliere un titolo diverso per la pagina.',
'cantmove-titleprotected' => 'Lo spostamento della pagina non è possibile in quanto il nuovo titolo è stato protetto per impedirne la creazione',
'talkexists' => "'''La pagina è stata spostata correttamente, ma non è stato possibile spostare la pagina di discussione perché ne esiste già un'altra con il nuovo titolo. Integrare manualmente i contenuti delle due pagine.'''",
'movedto' => 'spostata a',
'movetalk' => 'Sposta anche la pagina di discussione.',
'move-subpages' => 'Sposta le sottopagine (sino a $1)',
'move-talk-subpages' => 'Sposta le sottopagine di discussione (fino a $1)',
'movepage-page-exists' => 'La pagina $1 esiste già e non può essere automaticamente sovrascritta.',
'movepage-page-moved' => 'La pagina $1 è stata spostata a $2.',
'movepage-page-unmoved' => 'La pagina $1 non può essere spostata a $2.',
'movepage-max-pages' => 'È stato spostato il numero massimo di $1 {{PLURAL:$1|pagina|pagine}} e non potranno essere spostate ulteriori pagine automaticamente.',
'movelogpage' => 'Spostamenti',
'movelogpagetext' => 'Di seguito sono elencate le pagine spostate di recente.',
'movesubpage' => '{{PLURAL:$1|Sottopagina|Sottopagine}}',
'movesubpagetext' => 'Questa pagina ha $1 {{PLURAL:$1|sottopagina mostrata|sottopagine mostrate}} di seguito.',
'movenosubpage' => 'Questa pagina non ha sottopagine.',
'movereason' => 'Motivo:',
'revertmove' => 'ripristina',
'delete_and_move' => 'Cancella e sposta',
'delete_and_move_text' => '==Cancellazione richiesta==

La pagina specificata come destinazione "[[:$1]]" esiste già. Vuoi cancellarla per proseguire con lo spostamento?',
'delete_and_move_confirm' => 'Sì, sovrascrivi la pagina esistente',
'delete_and_move_reason' => 'Cancellata per rendere possibile lo spostamento da "[[$1]]"',
'selfmove' => 'Il nuovo titolo è uguale al vecchio; impossibile spostare la pagina su se stessa.',
'immobile-source-namespace' => 'Non è possibile spostare pagine del namespace "$1"',
'immobile-target-namespace' => 'Non è possibile spostare pagine nel namespace "$1"',
'immobile-target-namespace-iw' => 'Un collegamento interwiki non è una destinazione valida per spostare la pagina.',
'immobile-source-page' => 'Questa pagina non può essere spostata.',
'immobile-target-page' => 'Non è possibile spostare sul titolo indicato.',
'imagenocrossnamespace' => 'Non è possibile spostare un file fuori dal relativo namespace.',
'nonfile-cannot-move-to-file' => 'Non è possibile spostare un file fuori dal relativo namespace.',
'imagetypemismatch' => 'La nuova estensione del file non corrisponde al tipo dello stesso',
'imageinvalidfilename' => "Il nome dell'immagine non è valido",
'fix-double-redirects' => 'Aggiorna tutti i redirect che puntano al titolo originale',
'move-leave-redirect' => 'Crea un redirect con lo spostamento',
'protectedpagemovewarning' => "'''Attenzione: Questa pagina è stata bloccata in modo che solo gli utenti con privilegi di amministratore possano spostarla.'''
L'ultimo elemento del registro è riportato di seguito per informazione:",
'semiprotectedpagemovewarning' => "'''Nota:''' Questa pagina è stata bloccata in modo che solo gli utenti registrati possano spostarla.
L'ultimo elemento del registro è riportato di seguito per informazione:",
'move-over-sharedrepo' => '== File già esistente ==
[[:$1]] è già presente in una struttura condivisa. Spostare un file a questo titolo comporterà la sovrascrittura del file condiviso.',
'file-exists-sharedrepo' => 'Il nome che hai scelto per il file è già utilizzato.
Per favore, scegli un nome diverso.',

# Export
'export' => 'Esporta pagine',
'exporttext' => "È possibile esportare il testo e la cronologia delle modifiche di una pagina o di un gruppo di pagine in formato XML per importarle in altri siti che utilizzano il software MediaWiki, attraverso la [[Special:Import|pagina delle importazioni]].

Per esportare le pagine indicare i titoli nella casella di testo sottostante, uno per riga, e specificare se si desidera ottenere l'ultima versione e tutte le versioni precedenti, con i dati della cronologia della pagina, oppure soltanto l'ultima versione e i dati corrispondenti all'ultima modifica.

In quest'ultimo caso si può anche utilizzare un collegamento, ad esempio [[{{#Special:Export}}/{{MediaWiki:Mainpage}}]] per esportare \"[[{{MediaWiki:Mainpage}}]]\".",
'exportall' => 'Esporta tutte le pagine',
'exportcuronly' => "Includi solo la revisione attuale, non l'intera cronologia",
'exportnohistory' => "----
'''Nota:''' l'esportazione dell'intera cronologia delle pagine attraverso questa interfaccia è stata disattivata per motivi legati alle prestazioni del sistema.",
'exportlistauthors' => "Includi l'elenco completo dei contributori per ogni pagina",
'export-submit' => 'Esporta',
'export-addcattext' => 'Aggiungi pagine dalla categoria:',
'export-addcat' => 'Aggiungi',
'export-addnstext' => 'Aggiungi pagine dal namespace:',
'export-addns' => 'Aggiungi',
'export-download' => 'Richiedi il salvataggio come file',
'export-templates' => 'Includi i template',
'export-pagelinks' => 'Includi pagine correlate ad una profondità di:',

# Namespace 8 related
'allmessages' => 'Messaggi di sistema',
'allmessagesname' => 'Nome',
'allmessagesdefault' => 'Testo predefinito',
'allmessagescurrent' => 'Testo attuale',
'allmessagestext' => 'Questa è la lista di tutti i messaggi di sistema disponibili nel namespace MediaWiki.
Visitare [//www.mediawiki.org/wiki/Localisation MediaWiki Localisation] e [//translatewiki.net translatewiki.net] se si desidera contribuire alla localizzazione generica di MediaWiki.',
'allmessagesnotsupportedDB' => "Non è possibile utilizzare questa pagina perché il flag '''\$wgUseDatabaseMessages''' non è attivo.",
'allmessages-filter-legend' => 'Filtro',
'allmessages-filter' => 'Filtra per stato di modifica:',
'allmessages-filter-unmodified' => 'Non modificati',
'allmessages-filter-all' => 'Tutti',
'allmessages-filter-modified' => 'Modificati',
'allmessages-prefix' => 'Filtra per prefisso:',
'allmessages-language' => 'Lingua:',
'allmessages-filter-submit' => 'Vai',

# Thumbnails
'thumbnail-more' => 'Ingrandisci',
'filemissing' => 'File mancante',
'thumbnail_error' => 'Errore nella creazione della miniatura: $1',
'djvu_page_error' => 'Numero di pagina DjVu errato',
'djvu_no_xml' => "Impossibile ottenere l'XML per il file DjVu",
'thumbnail-temp-create' => 'Impossibile creare il file temporaneo delle miniature',
'thumbnail-dest-create' => 'Impossibile salvare la miniatura nella destinazione',
'thumbnail_invalid_params' => 'Parametri miniatura non corretti',
'thumbnail_dest_directory' => 'Impossibile creare la directory di destinazione',
'thumbnail_image-type' => 'Tipo di immagine non supportato',
'thumbnail_gd-library' => 'Configurazione incompleta della libreria GD: funzione $1 mancante',
'thumbnail_image-missing' => 'Sembra essere mancante il file: $1',

# Special:Import
'import' => 'Importa pagine',
'importinterwiki' => 'Importazione transwiki',
'import-interwiki-text' => 'Selezionare un progetto wiki e il titolo della pagina da importare.
Le date di pubblicazione e i nomi degli autori delle varie versioni saranno conservati.
Tutte le operazioni di importazione trans-wiki sono registrate nel [[Special:Log/import|log di importazione]].',
'import-interwiki-source' => 'Sorgente wiki/pagina:',
'import-interwiki-history' => "Copia l'intera cronologia di questa pagina",
'import-interwiki-templates' => 'Includi tutti i template',
'import-interwiki-submit' => 'Importa',
'import-interwiki-namespace' => 'Namespace di destinazione:',
'import-interwiki-rootpage' => 'Pagina principale di destinazione (opzionale):',
'import-upload-filename' => 'Nome file:',
'import-comment' => 'Oggetto:',
'importtext' => 'Si prega di esportare il file dal sito wiki di origine con la [[Special:Export|funzione di esportazione]], salvarlo sul proprio disco e poi caricarlo qui.',
'importstart' => 'Importazione delle pagine in corso...',
'import-revision-count' => '{{PLURAL:$1|una revisione importata|$1 revisioni importate}}',
'importnopages' => 'Nessuna pagina da importare.',
'imported-log-entries' => 'Importat{{PLURAL:$1|o|i}} $1 {{PLURAL:$1|evento|eventi}} di log.',
'importfailed' => 'Importazione non riuscita: <nowiki>$1</nowiki>',
'importunknownsource' => "Tipo di origine sconosciuto per l'importazione",
'importcantopen' => 'Impossibile aprire il file di importazione',
'importbadinterwiki' => 'Collegamento inter-wiki errato',
'importnotext' => 'Testo vuoto o mancante',
'importsuccess' => 'Importazione riuscita.',
'importhistoryconflict' => 'La cronologia contiene delle versioni in conflitto (questa pagina potrebbe essere già stata importata)',
'importnosources' => "Non è stata definita una fonte per l'importazione transwiki; l'importazione diretta della cronologia non è attiva.",
'importnofile' => "Non è stato caricato nessun file per l'importazione.",
'importuploaderrorsize' => "Caricamento del file per l'importazione non riuscito. Il file supera le dimensioni massime consentite per l'upload.",
'importuploaderrorpartial' => "Caricamento del file per l'importazione non riuscito. Il file è stato caricato solo in parte.",
'importuploaderrortemp' => "Caricamento del file per l'importazione non riuscito. Manca una cartella temporanea.",
'import-parse-failure' => "Errore di analisi nell'importazione XML",
'import-noarticle' => 'Nessuna pagina da importare.',
'import-nonewrevisions' => 'Tutte le revisioni sono già state importate in precedenza.',
'xml-error-string' => '$1 a riga $2, colonna $3 (byte $4): $5',
'import-upload' => 'Carica dati XML',
'import-token-mismatch' => 'I dati relativi alla sessione sono andati persi. Riprovare.',
'import-invalid-interwiki' => 'Impossibile importare dal progetto wiki indicato.',
'import-error-edit' => 'La pagina "$1" non è stata importata poiché non sei autorizzato a modificarla.',
'import-error-create' => 'La pagina "$1" non è stata importata poiché non sei autorizzato a crearla.',
'import-error-interwiki' => 'La pagina "$1" non viene importata perché il suo nome è riservato per il collegamento esterno (interwiki).',
'import-error-special' => 'La pagina "$1" non viene importata perché appartiene a un namespace speciale che non permette pagine.',
'import-error-invalid' => 'La pagina "$1" non viene importata perché il suo nome non è valido.',
'import-options-wrong' => '{{PLURAL:$2|Opzione sbagliata|Opzioni sbagliate}}: <nowiki>$1</nowiki>',
'import-rootpage-invalid' => 'La pagina principale fornita non è un titolo valido.',
'import-rootpage-nosubpage' => 'Il namespace "$1" della pagina principale non permette di avere sottopagine.',

# Import log
'importlogpage' => 'Importazioni',
'importlogpagetext' => 'Di seguito sono elencate le importazioni di pagine provenienti da altre wiki, complete di cronologia.',
'import-logentry-upload' => 'ha importato [[$1]] tramite upload',
'import-logentry-upload-detail' => '{{PLURAL:$1|una revisione importata|$1 revisioni importate}}',
'import-logentry-interwiki' => 'ha trasferito da altra wiki la pagina $1',
'import-logentry-interwiki-detail' => '{{PLURAL:$1|una revisione importata|$1 revisioni importate}} da $2',

# JavaScriptTest
'javascripttest' => 'Sperimentazione JavaScript',
'javascripttest-disabled' => 'Questa funzione non è abilitata su questo wiki.',
'javascripttest-title' => 'In esecuzione test per $1',
'javascripttest-pagetext-noframework' => "Questa pagina è riservata all'esecuzione di test di JavaScript.",
'javascripttest-pagetext-unknownframework' => 'Framework di test sconosciuto "$1".',
'javascripttest-pagetext-frameworks' => 'Per cortesia, scegli uno dei seguenti framework per i test: $1',
'javascripttest-pagetext-skins' => 'Scegli una skin con cui eseguire i test:',
'javascripttest-qunit-intro' => 'Vedi su mediawiki.org la [$1 documentazione riguardante i test].',
'javascripttest-qunit-heading' => 'Suite di test di JavaScript per QUnit in MediaWiki',

# Tooltip help for the actions
'tooltip-pt-userpage' => 'La tua pagina utente',
'tooltip-pt-anonuserpage' => 'La pagina utente di questo indirizzo IP',
'tooltip-pt-mytalk' => 'La tua pagina di discussione',
'tooltip-pt-anontalk' => 'Discussioni sulle modifiche fatte da questo indirizzo IP',
'tooltip-pt-preferences' => 'Le mie preferenze',
'tooltip-pt-watchlist' => 'La lista delle pagine che stai tenendo sotto osservazione',
'tooltip-pt-mycontris' => 'Elenco dei tuoi contributi',
'tooltip-pt-login' => 'La registrazione è consigliata, anche se non obbligatoria',
'tooltip-pt-anonlogin' => 'La registrazione è consigliata, anche se non obbligatoria',
'tooltip-pt-logout' => 'Uscita (logout)',
'tooltip-ca-talk' => 'Vedi le discussioni relative a questa pagina',
'tooltip-ca-edit' => 'Puoi modificare questa pagina. Per favore usa il pulsante di anteprima prima di salvare',
'tooltip-ca-addsection' => 'Inizia una nuova sezione',
'tooltip-ca-viewsource' => 'Questa pagina è protetta, ma puoi vedere il suo codice sorgente',
'tooltip-ca-history' => 'Versioni precedenti di questa pagina',
'tooltip-ca-protect' => 'Proteggi questa pagina',
'tooltip-ca-unprotect' => 'Modifica la protezione di questa pagina',
'tooltip-ca-delete' => 'Cancella questa pagina',
'tooltip-ca-undelete' => "Ripristina la pagina com'era prima della cancellazione",
'tooltip-ca-move' => 'Sposta questa pagina (cambia titolo)',
'tooltip-ca-watch' => 'Aggiungi questa pagina alla tua lista degli osservati speciali',
'tooltip-ca-unwatch' => 'Elimina questa pagina dalla tua lista degli osservati speciali',
'tooltip-search' => "Cerca all'interno di {{SITENAME}}",
'tooltip-search-go' => 'Vai a una pagina con il titolo indicato, se esiste',
'tooltip-search-fulltext' => 'Cerca il testo indicato nelle pagine',
'tooltip-p-logo' => 'Visita la pagina principale',
'tooltip-n-mainpage' => 'Visita la pagina principale',
'tooltip-n-mainpage-description' => 'Visita la pagina principale',
'tooltip-n-portal' => 'Descrizione del progetto, cosa puoi fare, dove trovare le cose',
'tooltip-n-currentevents' => 'Informazioni sugli eventi di attualità',
'tooltip-n-recentchanges' => 'Elenco delle ultime modifiche del sito',
'tooltip-n-randompage' => 'Mostra una pagina a caso',
'tooltip-n-help' => 'Pagine di aiuto',
'tooltip-t-whatlinkshere' => 'Elenco di tutte le pagine che sono collegate a questa',
'tooltip-t-recentchangeslinked' => 'Elenco delle ultime modifiche alle pagine collegate a questa',
'tooltip-feed-rss' => 'Feed RSS per questa pagina',
'tooltip-feed-atom' => 'Feed Atom per questa pagina',
'tooltip-t-contributions' => 'Lista dei contributi di questo utente',
'tooltip-t-emailuser' => 'Invia un messaggio e-mail a questo utente',
'tooltip-t-upload' => 'Carica file multimediali',
'tooltip-t-specialpages' => 'Lista di tutte le pagine speciali',
'tooltip-t-print' => 'Versione stampabile di questa pagina',
'tooltip-t-permalink' => 'Collegamento permanente a questa versione della pagina',
'tooltip-ca-nstab-main' => 'Vedi la voce',
'tooltip-ca-nstab-user' => 'Vedi la pagina utente',
'tooltip-ca-nstab-media' => 'Vedi la pagina del file multimediale',
'tooltip-ca-nstab-special' => 'Questa è una pagina speciale, non può essere modificata',
'tooltip-ca-nstab-project' => 'Vedi la pagina di servizio',
'tooltip-ca-nstab-image' => 'Vedi la pagina del file',
'tooltip-ca-nstab-mediawiki' => 'Vedi il messaggio di sistema',
'tooltip-ca-nstab-template' => 'Vedi il template',
'tooltip-ca-nstab-help' => 'Vedi la pagina di aiuto',
'tooltip-ca-nstab-category' => 'Vedi la pagina della categoria',
'tooltip-minoredit' => 'Segnala come modifica minore',
'tooltip-save' => 'Salva le modifiche',
'tooltip-preview' => 'Anteprima delle modifiche (consigliata prima di salvare)',
'tooltip-diff' => 'Guarda le modifiche apportate al testo',
'tooltip-compareselectedversions' => 'Guarda le differenze tra le due versioni selezionate di questa pagina.',
'tooltip-watch' => 'Aggiungi questa pagina alla tua lista degli osservati speciali',
'tooltip-watchlistedit-normal-submit' => 'Rimuovi i titoli',
'tooltip-watchlistedit-raw-submit' => 'Aggiorna la lista degli osservati speciali',
'tooltip-recreate' => 'Ricrea la pagina anche se è stata cancellata',
'tooltip-upload' => 'Inizia il caricamento',
'tooltip-rollback' => '"Rollback" annulla le modifiche a questa pagina dell\'ultimo contributore con un solo clic.',
'tooltip-undo' => '"Annulla" permette di annullare questa modifica e apre il modulo di modifica in modalità di anteprima. Permette di inserire una motivazione nell\'oggetto della modifica.',
'tooltip-preferences-save' => 'Salva le preferenze',
'tooltip-summary' => 'Inserire una breve sintesi',

# Stylesheets
'common.css' => '/* Gli stili CSS inseriti qui si applicano a tutte le skin */',
'standard.css' => '/* Gli stili CSS inseriti qui si applicano agli utenti che usano la skin Standard */',
'nostalgia.css' => '/* Gli stili CSS inseriti qui si applicano agli utenti che usano la skin Nostalgia */',
'cologneblue.css' => '/* Gli stili CSS inseriti qui si applicano agli utenti che usano la skin Cologne Blue */',
'monobook.css' => '/* Gli stili CSS inseriti qui si applicano agli utenti che usano la skin Monobook */',
'myskin.css' => '/* Gli stili CSS inseriti qui si applicano agli utenti che usano la skin MySkin */',
'chick.css' => '/* Gli stili CSS inseriti qui si applicano agli utenti che usano la skin Chick */',
'simple.css' => '/* Gli stili CSS inseriti qui si applicano agli utenti che usano la skin Simple */',
'modern.css' => '/* Gli stili CSS inseriti qui si applicano agli utenti che usano la skin Modern */',
'vector.css' => '/* Gli stili CSS inseriti qui si applicano agli utenti che usano la skin Vector */',
'print.css' => "/* Gli stili CSS inseriti qui si applicano all'output in stampa */",
'handheld.css' => '/* Gli stili CSS inseriti qui si applicano ai dispositivi portatili basati sulla skin configurata in $wgHandheldStyle */',
'noscript.css' => '/ * Gli stili CSS inseriti qui si applicano agli utenti che hanno JavaScript disabilitato * /',
'group-autoconfirmed.css' => '/ * Gli stili CSS inseriti qui si applicheranno solo ad utenti autoconvalidati * /',
'group-bot.css' => '/ * Gli stili CSS inseriti qui si applicheranno solo ai bot * /',
'group-sysop.css' => '/ * Gli stili CSS inseriti qui si applicheranno solo agli amministratori/sysop * /',
'group-bureaucrat.css' => '/ * Gli stili CSS inseriti qui si applicheranno solo ai burocrati * /',

# Scripts
'common.js' => '/* Il codice JavaScript inserito qui viene caricato da ciascuna pagina, per tutti gli utenti. */',
'standard.js' => '/* Il codice JavaScript inserito qui viene caricato dagli utenti che usano la skin Standard */',
'nostalgia.js' => '/* Il codice JavaScript inserito qui viene caricato dagli utenti che usano la skin Nostalgia */',
'cologneblue.js' => '/* Il codice JavaScript inserito qui viene caricato dagli utenti che usano la skin Cologne Blue */',
'monobook.js' => '/* Il codice JavaScript inserito qui viene caricato dagli utenti che usano la skin MonoBook */',
'myskin.js' => '/* Il codice JavaScript inserito qui viene caricato dagli utenti che usano la skin MySkin */',
'chick.js' => '/* Il codice JavaScript inserito qui viene caricato dagli utenti che usano la skin Chick */',
'simple.js' => '/* Il codice JavaScript inserito qui viene caricato dagli utenti che usano la skin Simple */',
'modern.js' => '/* Il codice JavaScript inserito qui viene caricato dagli utenti che usano la skin Modern */',
'vector.js' => '/* Il codice JavaScript inserito qui viene caricato dagli utenti che usano la skin Vector */',
'group-autoconfirmed.js' => '/ * Il codice JavaScript inserito qui viene caricato solo per gli utenti autoconvalidati * /',
'group-bot.js' => '/ * Il codice JavaScript inserito qui viene caricato solo per i bot * /',
'group-sysop.js' => '/ * Il codice JavaScript inserito qui viene caricato solo per gli amministratori/sysop * /',
'group-bureaucrat.js' => '/ * Il codice JavaScript inserito qui viene caricato solo per i burocrati * /',

# Metadata
'notacceptable' => 'Il server wiki non è in grado di fornire i dati in un formato leggibile dal client.',

# Attribution
'anonymous' => '{{PLURAL:$1|Utente anonimo|Utenti anonimi}} di {{SITENAME}}',
'siteuser' => '$1, utente di {{SITENAME}}',
'anonuser' => '$1, utente anonimo di {{SITENAME}}',
'lastmodifiedatby' => "Questa pagina è stata modificata per l'ultima volta il $1 alle $2 da $3.",
'othercontribs' => 'Il testo attuale è basato su contributi di $1.',
'others' => 'altri',
'siteusers' => '$1, {{PLURAL:$2|utente|utenti}} di {{SITENAME}}',
'anonusers' => '$1, {{PLURAL:$2|utente anonimo|utenti anonimi}} di {{SITENAME}}',
'creditspage' => 'Autori della pagina',
'nocredits' => 'Nessuna informazione sugli autori disponibile per questa pagina.',

# Spam protection
'spamprotectiontitle' => 'Filtro anti-spam',
'spamprotectiontext' => 'La pagina che si è tentato di salvare è stata bloccata dal filtro anti-spam. Ciò è probabilmente dovuto alla presenza di un collegamento a un sito esterno presente nella blacklist.',
'spamprotectionmatch' => 'Il filtro anti-spam è stato attivato dal seguente testo: $1',
'spambot_username' => 'MediaWiki - sistema di rimozione spam',
'spam_reverting' => "Ripristinata l'ultima versione priva di collegamenti a $1",
'spam_blanking' => 'Pagina svuotata, tutte le versioni contenevano collegamenti a $1',
'spam_deleting' => 'Pagina cancellata, tutte le versioni contenevano collegamenti a $1',

# Info page
'pageinfo-title' => 'Informazioni per "$1"',
'pageinfo-header-basic' => 'Informazioni di base',
'pageinfo-header-edits' => 'Cronologia delle modifiche',
'pageinfo-header-restrictions' => 'Protezione della pagina',
'pageinfo-header-properties' => 'Proprietà della pagina',
'pageinfo-display-title' => 'Titolo visualizzato',
'pageinfo-default-sort' => 'Criterio di ordinamento predefinito',
'pageinfo-length' => 'Lunghezza della pagina (in byte)',
'pageinfo-article-id' => 'ID della pagina',
'pageinfo-robot-policy' => 'Stato per i motori di ricerca',
'pageinfo-robot-index' => 'Indicizzabile',
'pageinfo-robot-noindex' => 'Non indicizzabile',
'pageinfo-views' => 'Numero di visualizzazioni',
'pageinfo-watchers' => 'Numero di utenti che hanno la pagina nei loro Osservati Speciali',
'pageinfo-redirects-name' => 'Redirect a questa pagina',
'pageinfo-subpages-name' => 'Sottopagine di questa pagina',
'pageinfo-subpages-value' => '$1 ($2 {{PLURAL:$2|redirect}}; $3 {{PLURAL:$3|non redirect}})',
'pageinfo-firstuser' => 'Creatore della pagina',
'pageinfo-firsttime' => 'Data di creazione della pagina',
'pageinfo-lastuser' => 'Ultimo contributore',
'pageinfo-lasttime' => 'Data di ultima modifica',
'pageinfo-edits' => 'Numero totale di modifiche',
'pageinfo-authors' => 'Numero totale di autori diversi',
'pageinfo-recent-edits' => 'Numero di modifiche recenti (negli ultimi $1)',
'pageinfo-recent-authors' => 'Numero di autori diversi recenti',
'pageinfo-restriction' => 'Protezione della pagina (<code>{{lcfirst:$1}}</code>)',
'pageinfo-magic-words' => '{{PLURAL:$1|Parola magica|Parole magiche}} ($1)',
'pageinfo-hidden-categories' => '{{PLURAL:$1|Categoria nascosta|Categorie nascoste}} ($1)',
'pageinfo-templates' => 'Template {{PLURAL:$1|incluso|inclusi}}  ($1)',

# Patrolling
'markaspatrolleddiff' => 'Segna la modifica come verificata',
'markaspatrolledtext' => 'Segna questa pagina come verificata',
'markedaspatrolled' => 'Modifica verificata',
'markedaspatrolledtext' => 'La modifica di [[:$1]] selezionata è stata segnata come verificata.',
'rcpatroldisabled' => 'La verifica delle ultime modifiche è disattivata',
'rcpatroldisabledtext' => 'La funzione di verifica delle ultime modifiche al momento non è attiva.',
'markedaspatrollederror' => 'Impossibile contrassegnare la voce come verificata',
'markedaspatrollederrortext' => 'Occorre specificare una modifica da contrassegnare come verificata.',
'markedaspatrollederror-noautopatrol' => 'Non si dispone dei permessi necessari per segnare le proprie modifiche come verificate.',

# Patrol log
'patrol-log-page' => 'Modifiche verificate',
'patrol-log-header' => 'Di seguito sono elencate le verifiche delle modifiche.',
'log-show-hide-patrol' => '$1 log delle modifiche verificate',

# Image deletion
'deletedrevision' => 'Cancellata la vecchia revisione di $1.',
'filedeleteerror-short' => 'Errore nella cancellazione del file: $1',
'filedeleteerror-long' => 'Si sono verificati degli errori nel tentativo di cancellare il file:

$1',
'filedelete-missing' => 'Impossibile cancellare il file "$1" in quanto non esiste.',
'filedelete-old-unregistered' => 'La revisione del file indicata, "$1", non è contenuta nel database.',
'filedelete-current-unregistered' => 'Il file specificato, "$1", non è contenuto nel database.',
'filedelete-archive-read-only' => 'Il server Web non è in grado di scrivere nella directory di archivio "$1".',

# Browsing diffs
'previousdiff' => '← Differenza precedente',
'nextdiff' => 'Differenza successiva →',

# Media information
'mediawarning' => "'''Attenzione''': Questo file potrebbe contenere codice maligno. La sua esecuzione potrebbe danneggiare il tuo sistema.",
'imagemaxsize' => "Dimensione massima delle immagini:<br />''(per le pagine di descrizione del file)''",
'thumbsize' => 'Grandezza delle miniature:',
'widthheightpage' => '$1 × $2, $3 {{PLURAL:$3|pagina|pagine}}',
'file-info' => 'dimensione del file: $1, tipo MIME: $2',
'file-info-size' => '$1 × $2 pixel, dimensione del file: $3, tipo MIME: $4',
'file-info-size-pages' => '$1 × $2 pixel, dimensione del file: $3, tipo MIME: $4, $5 {{PLURAL:$5|pagina|pagine}}',
'file-nohires' => 'Non sono disponibili versioni a risoluzione più elevata.',
'svg-long-desc' => 'file in formato SVG, dimensioni nominali $1 × $2 pixel, dimensione del file: $3',
'svg-long-desc-animated' => 'file in formato SVG animato, dimensioni nominali $1 × $2 pixel, dimensione del file: $3',
'show-big-image' => 'Versione ad alta risoluzione',
'show-big-image-preview' => 'Dimensioni di questa anteprima: $1.',
'show-big-image-other' => '{{PLURAL:$2|Altra risoluzione|Altre risoluzioni}}: $1.',
'show-big-image-size' => '$1 × $2 pixel',
'file-info-gif-looped' => 'ciclico',
'file-info-gif-frames' => '$1 {{PLURAL:$1|frame|frame}}',
'file-info-png-looped' => 'ciclico',
'file-info-png-repeat' => 'ripetuto $1 {{PLURAL:$1|volta|volte}}',
'file-info-png-frames' => '$1 {{PLURAL:$1|frame|frame}}',
'file-no-thumb-animation' => "'''Nota: a causa di limitazioni tecniche, le miniature di questo file non saranno animate.'''",
'file-no-thumb-animation-gif' => "'''Nota: a causa di limitazioni tecniche, le miniature delle immagini GIF ad alta risoluzione come questa non saranno animate.'''",

# Special:NewFiles
'newimages' => 'Galleria dei nuovi file',
'imagelisttext' => "La lista presentata di seguito, costituita da {{PLURAL:$1|un file|'''$1''' file}}, è ordinata $2.",
'newimages-summary' => 'Questa pagina speciale mostra i file caricati più di recente.',
'newimages-legend' => 'Filtra',
'newimages-label' => 'Nome file (o una parte di esso):',
'showhidebots' => '($1 i bot)',
'noimages' => "Non c'è nulla da vedere.",
'ilsubmit' => 'Ricerca',
'bydate' => 'per data',
'sp-newimages-showfrom' => 'Mostra i file più recenti a partire dalle ore $2 del $1',

# Video information, used by Language::formatTimePeriod() to format lengths in the above messages
'seconds-abbrev' => '$1&nbsp;s',
'minutes-abbrev' => '$1&nbsp;min',
'hours-abbrev' => '$1&nbsp;h',
'days-abbrev' => '$1&nbsp;gg.',
'seconds' => '{{PLURAL:$1|un secondo|$1 secondi}}',
'minutes' => '{{PLURAL:$1|un minuto|$1 minuti}}',
'hours' => "{{PLURAL:$1|un'ora|$1 ore}}",
'days' => '{{PLURAL:$1|un giorno|$1 giorni}}',
'ago' => '$1 fa',

# Bad image list
'bad_image_list' => "Il formato è il seguente:

Vengono considerati soltanto gli elenchi puntati (righe che cominciano con il carattere *). Il primo collegamento su ciascuna riga dev'essere un collegamento a un file indesiderato.
I collegamenti successivi, sulla stessa riga, sono considerati come eccezioni (ovvero, pagine nelle quali il file può essere richiamato normalmente).",

# Metadata
'metadata' => 'Metadati',
'metadata-help' => 'Questo file contiene informazioni aggiuntive, probabilmente aggiunte dalla fotocamera o dallo scanner usati per crearlo o digitalizzarlo. Se il file è stato modificato, alcuni dettagli potrebbero non corrispondere alla realtà.',
'metadata-expand' => 'Mostra dettagli',
'metadata-collapse' => 'Nascondi dettagli',
'metadata-fields' => "I campi relativi ai metadati dell'immagine elencati in questo messaggio verranno mostrati sulla pagina dell'immagine quando la tabella dei metadati è presentata nella forma breve. Per impostazione predefinita, gli altri campi verranno nascosti.
* make
* model
* datetimeoriginal
* exposuretime
* fnumber
* isospeedratings
* focallength
* artist
* copyright
* imagedescription
* gpslatitude
* gpslongitude
* gpsaltitude",

# EXIF tags
'exif-imagewidth' => 'Larghezza',
'exif-imagelength' => 'Altezza',
'exif-bitspersample' => 'Bit per campione',
'exif-compression' => 'Meccanismo di compressione',
'exif-photometricinterpretation' => 'Struttura dei pixel',
'exif-orientation' => 'Orientamento',
'exif-samplesperpixel' => 'Numero delle componenti',
'exif-planarconfiguration' => 'Disposizione dei dati',
'exif-ycbcrsubsampling' => 'Rapporto di campionamento Y / C',
'exif-ycbcrpositioning' => 'Posizionamento componenti Y e C',
'exif-xresolution' => 'Risoluzione orizzontale',
'exif-yresolution' => 'Risoluzione verticale',
'exif-stripoffsets' => 'Posizione dei dati immagine',
'exif-rowsperstrip' => 'Numero righe per striscia',
'exif-stripbytecounts' => 'Numero di byte per striscia compressa',
'exif-jpeginterchangeformat' => 'Posizione byte SOI JPEG',
'exif-jpeginterchangeformatlength' => 'Numero di byte di dati JPEG',
'exif-whitepoint' => 'Coordinate cromatiche del punto di bianco',
'exif-primarychromaticities' => 'Coordinate cromatiche dei colori primari',
'exif-ycbcrcoefficients' => 'Coefficienti matrice di trasformazione spazi dei colori',
'exif-referenceblackwhite' => 'Coppia di valori di riferimento (nero e bianco)',
'exif-datetime' => 'Data e ora di modifica del file',
'exif-imagedescription' => "Descrizione dell'immagine",
'exif-make' => 'Produttore fotocamera',
'exif-model' => 'Modello fotocamera',
'exif-software' => 'Software',
'exif-artist' => 'Autore',
'exif-copyright' => 'Informazioni sul copyright',
'exif-exifversion' => 'Versione del formato Exif',
'exif-flashpixversion' => 'Versione Flashpix supportata',
'exif-colorspace' => 'Spazio dei colori',
'exif-componentsconfiguration' => 'Significato di ciascuna componente',
'exif-compressedbitsperpixel' => 'Modalità di compressione immagine',
'exif-pixelydimension' => 'Larghezza immagine',
'exif-pixelxdimension' => 'Altezza immagine',
'exif-usercomment' => "Note dell'utente",
'exif-relatedsoundfile' => 'File audio collegato',
'exif-datetimeoriginal' => 'Data e ora di creazione dei dati',
'exif-datetimedigitized' => 'Data e ora di digitalizzazione',
'exif-subsectime' => 'Data e ora, frazioni di secondo',
'exif-subsectimeoriginal' => 'Data e ora di creazione, frazioni di secondo',
'exif-subsectimedigitized' => 'Data e ora di digitalizzazione, frazioni di secondo',
'exif-exposuretime' => 'Tempo di esposizione',
'exif-exposuretime-format' => '$1 s ($2)',
'exif-fnumber' => 'Rapporto focale',
'exif-exposureprogram' => 'Programma di esposizione',
'exif-spectralsensitivity' => 'Sensibilità spettrale',
'exif-isospeedratings' => 'Sensibilità ISO',
'exif-shutterspeedvalue' => "Velocità dell'otturatore APEX",
'exif-aperturevalue' => 'Apertura APEX',
'exif-brightnessvalue' => 'Luminosità APEX',
'exif-exposurebiasvalue' => 'Correzione esposizione',
'exif-maxaperturevalue' => 'Apertura massima',
'exif-subjectdistance' => 'Distanza del soggetto',
'exif-meteringmode' => 'Metodo di misurazione',
'exif-lightsource' => 'Sorgente luminosa',
'exif-flash' => 'Caratteristiche e stato del flash',
'exif-focallength' => 'Distanza focale obiettivo',
'exif-subjectarea' => 'Area inquadrante il soggetto',
'exif-flashenergy' => 'Potenza del flash',
'exif-focalplanexresolution' => 'Risoluzione X sul piano focale',
'exif-focalplaneyresolution' => 'Risoluzione Y sul piano focale',
'exif-focalplaneresolutionunit' => 'Unità di misura risoluzione sul piano focale',
'exif-subjectlocation' => 'Posizione del soggetto',
'exif-exposureindex' => 'Sensibilità impostata',
'exif-sensingmethod' => 'Metodo di rilevazione',
'exif-filesource' => 'Origine del file',
'exif-scenetype' => 'Tipo di inquadratura',
'exif-customrendered' => 'Elaborazione personalizzata',
'exif-exposuremode' => 'Modalità di esposizione',
'exif-whitebalance' => 'Bilanciamento del bianco',
'exif-digitalzoomratio' => 'Rapporto zoom digitale',
'exif-focallengthin35mmfilm' => 'Focale equivalente su 35 mm',
'exif-scenecapturetype' => 'Tipo di acquisizione',
'exif-gaincontrol' => 'Controllo inquadratura',
'exif-contrast' => 'Controllo contrasto',
'exif-saturation' => 'Controllo saturazione',
'exif-sharpness' => 'Controllo nitidezza',
'exif-devicesettingdescription' => 'Descrizione impostazioni dispositivo',
'exif-subjectdistancerange' => 'Scala distanza soggetto',
'exif-imageuniqueid' => 'ID univoco immagine',
'exif-gpsversionid' => 'Versione dei tag GPS',
'exif-gpslatituderef' => 'Latitudine nord/sud',
'exif-gpslatitude' => 'Latitudine',
'exif-gpslongituderef' => 'Longitudine est/ovest',
'exif-gpslongitude' => 'Longitudine',
'exif-gpsaltituderef' => "Riferimento per l'altitudine",
'exif-gpsaltitude' => 'Altitudine',
'exif-gpstimestamp' => 'Ora GPS (orologio atomico)',
'exif-gpssatellites' => 'Satelliti usati per la misurazione',
'exif-gpsstatus' => 'Stato del ricevitore',
'exif-gpsmeasuremode' => 'Modalità di misurazione',
'exif-gpsdop' => 'Precisione della misurazione',
'exif-gpsspeedref' => 'Unità di misura della velocità',
'exif-gpsspeed' => 'Velocità del ricevitore GPS',
'exif-gpstrackref' => 'Riferimento per la direzione movimento',
'exif-gpstrack' => 'Direzione del movimento',
'exif-gpsimgdirectionref' => "Riferimento per la direzione dell'immagine",
'exif-gpsimgdirection' => "Direzione dell'immagine",
'exif-gpsmapdatum' => 'Rilevamento geodetico usato',
'exif-gpsdestlatituderef' => 'Riferimento per la latitudine della destinazione',
'exif-gpsdestlatitude' => 'Latitudine della destinazione',
'exif-gpsdestlongituderef' => 'Riferimento per la longitudine della destinazione',
'exif-gpsdestlongitude' => 'Longitudine della destinazione',
'exif-gpsdestbearingref' => 'Riferimento per la direzione della destinazione',
'exif-gpsdestbearing' => 'Direzione della destinazione',
'exif-gpsdestdistanceref' => 'Riferimento per la distanza della destinazione',
'exif-gpsdestdistance' => 'Distanza della destinazione',
'exif-gpsprocessingmethod' => 'Nome del metodo di elaborazione GPS',
'exif-gpsareainformation' => 'Nome della zona GPS',
'exif-gpsdatestamp' => 'Data GPS',
'exif-gpsdifferential' => 'Correzione differenziale GPS',
'exif-jpegfilecomment' => 'Commento del file JPEG',
'exif-keywords' => 'Parole chiave',
'exif-worldregioncreated' => "Regione del Mondo in cui l'immagine è stata scattata",
'exif-countrycreated' => 'Paese dove è stata scattata la foto',
'exif-countrycodecreated' => 'Codice del paese dove è stata scattata la foto',
'exif-provinceorstatecreated' => 'Provincia o stato dove è stata scattata la foto',
'exif-citycreated' => 'Città dove è stata scattata la foto',
'exif-sublocationcreated' => 'Parte della città in cui la foto è stata scattata',
'exif-worldregiondest' => 'Regione del Mondo visualizzata',
'exif-countrydest' => 'Nazione visualizzata',
'exif-countrycodedest' => 'Codice per il Paese indicato',
'exif-provinceorstatedest' => 'Provincia o stato visualizzato',
'exif-citydest' => 'Città mostrata',
'exif-sublocationdest' => 'Parte della città visualizzata',
'exif-objectname' => 'Titolo breve',
'exif-specialinstructions' => 'Istruzioni speciali',
'exif-headline' => 'Titolo',
'exif-credit' => 'Crediti',
'exif-source' => 'Fonte',
'exif-editstatus' => "Stato di edizione dell'immagine",
'exif-urgency' => 'Urgenza',
'exif-fixtureidentifier' => 'Nome del riferimento',
'exif-locationdest' => 'Località raffigurata',
'exif-locationdestcode' => 'Codice del luogo raffigurato',
'exif-objectcycle' => 'Momento del giorno per il quale il medium è progettato',
'exif-contact' => 'Informazioni di contatto',
'exif-writer' => 'Scrittore',
'exif-languagecode' => 'Lingua',
'exif-iimversion' => 'Versione IIM',
'exif-iimcategory' => 'Categoria',
'exif-iimsupplementalcategory' => 'Categorie aggiuntive',
'exif-datetimeexpires' => 'Non utilizzare dopo',
'exif-datetimereleased' => 'Rilasciato il',
'exif-originaltransmissionref' => 'Codice del luogo di trasmissione originaria',
'exif-identifier' => 'Identificativo',
'exif-lens' => 'Obiettivo utilizzato',
'exif-serialnumber' => 'Numero di serie della fotocamera',
'exif-cameraownername' => 'Proprietario della macchina fotografica',
'exif-label' => 'Etichetta',
'exif-datetimemetadata' => "Data in cui i metadata sono stati modificati l'ultima volta",
'exif-nickname' => "Nome informale dell'immagine",
'exif-rating' => 'Valutazione (su 5)',
'exif-rightscertificate' => 'Certificato di gestione dei diritti',
'exif-copyrighted' => 'Informazioni sul copyright',
'exif-copyrightowner' => 'Detentore del copyright',
'exif-usageterms' => 'Termini di utilizzo',
'exif-webstatement' => 'Dichiarazione online di copyright',
'exif-originaldocumentid' => 'ID univoco del documento originale',
'exif-licenseurl' => 'URL per la licenza del copyright',
'exif-morepermissionsurl' => 'Informazioni sulle licenze alternative',
'exif-attributionurl' => "Per il riutilizzo di quest'opera, si prega di inserire un collegamento ipertestuale a",
'exif-preferredattributionname' => "Per il riutilizzo di quest'opera, si prega di attribuirne la paternità a",
'exif-pngfilecomment' => 'Commento del file PNG',
'exif-disclaimer' => 'Avvertenze',
'exif-contentwarning' => 'Avviso sul contenuto',
'exif-giffilecomment' => 'Commento del file GIF',
'exif-intellectualgenre' => 'Tipo di elemento',
'exif-subjectnewscode' => "Codice dell'oggetto",
'exif-scenecode' => 'Codice di scena IPTC',
'exif-event' => 'Evento raffigurato',
'exif-organisationinimage' => 'Organizzazione raffigurata',
'exif-personinimage' => 'Persona raffigurata',
'exif-originalimageheight' => "Altezza dell'immagine prima che fosse ritagliata",
'exif-originalimagewidth' => "Larghezza dell'immagine prima che fosse ritagliata",

# EXIF attributes
'exif-compression-1' => 'Nessuno',
'exif-compression-2' => 'CCITT gruppo 3 monodimensionale - codifica run length di Huffman modificata',
'exif-compression-3' => 'Codifica fax CCITT Group 3',
'exif-compression-4' => 'Codifica fax CCITT gruppo 4',
'exif-compression-6' => 'JPEG (vecchio)',

'exif-copyrighted-true' => 'Protetto da copyright',
'exif-copyrighted-false' => 'Pubblico dominio',

'exif-unknowndate' => 'Data sconosciuta',

'exif-orientation-1' => 'Normale',
'exif-orientation-2' => 'Capovolto orizzontalmente',
'exif-orientation-3' => 'Ruotato di 180°',
'exif-orientation-4' => 'Capovolto verticalmente',
'exif-orientation-5' => 'Ruotato 90° in senso antiorario e capovolto verticalmente',
'exif-orientation-6' => 'Ruotato di 90° in senso antiorario',
'exif-orientation-7' => 'Ruotato 90° in senso orario e capovolto verticalmente',
'exif-orientation-8' => 'Ruotato di 90° in senso orario',

'exif-planarconfiguration-1' => 'a blocchi (chunky)',
'exif-planarconfiguration-2' => 'lineare (planar)',

'exif-xyresolution-i' => '$1 punti per pollice (dpi)',
'exif-xyresolution-c' => '$1 punti per centimetro (dpc)',

'exif-colorspace-65535' => 'Non calibrato',

'exif-componentsconfiguration-0' => 'assente',

'exif-exposureprogram-0' => 'Non definito',
'exif-exposureprogram-1' => 'Manuale',
'exif-exposureprogram-2' => 'Standard',
'exif-exposureprogram-3' => 'Priorità al diaframma',
'exif-exposureprogram-4' => "Priorità all'esposizione",
'exif-exposureprogram-5' => 'Artistico (orientato alla profondità di campo)',
'exif-exposureprogram-6' => 'Sportivo (orientato alla velocità di ripresa)',
'exif-exposureprogram-7' => 'Ritratto (soggetti vicini con sfondo fuori fuoco)',
'exif-exposureprogram-8' => 'Panorama (soggetti lontani con sfondo a fuoco)',

'exif-subjectdistance-value' => '$1 metri',

'exif-meteringmode-0' => 'Sconosciuto',
'exif-meteringmode-1' => 'Media',
'exif-meteringmode-2' => 'Media pesata centrata',
'exif-meteringmode-3' => 'Spot',
'exif-meteringmode-4' => 'MultiSpot',
'exif-meteringmode-5' => 'Pattern',
'exif-meteringmode-6' => 'Parziale',
'exif-meteringmode-255' => 'Altro',

'exif-lightsource-0' => 'Sconosciuta',
'exif-lightsource-1' => 'Luce diurna',
'exif-lightsource-2' => 'Lampada a fluorescenza',
'exif-lightsource-3' => 'Lampada al tungsteno (a incandescenza)',
'exif-lightsource-4' => 'Flash',
'exif-lightsource-9' => 'Bel tempo',
'exif-lightsource-10' => 'Nuvoloso',
'exif-lightsource-11' => 'In ombra',
'exif-lightsource-12' => 'Daylight fluorescent (D 5700 - 7100K)',
'exif-lightsource-13' => 'Day white fluorescent (N 4600 - 5400K)',
'exif-lightsource-14' => 'Cool white fluorescent (W 3900 - 4500K)',
'exif-lightsource-15' => 'White fluorescent (WW 3200 - 3700K)',
'exif-lightsource-17' => 'Luce standard A',
'exif-lightsource-18' => 'Luce standard B',
'exif-lightsource-19' => 'Luce standard C',
'exif-lightsource-20' => 'Illuminante D55',
'exif-lightsource-21' => 'Illuminante D65',
'exif-lightsource-22' => 'Illuminante D75',
'exif-lightsource-23' => 'Illuminante D50',
'exif-lightsource-24' => 'Lampada da studio ISO al tungsteno',
'exif-lightsource-255' => 'Altra sorgente luminosa',

# Flash modes
'exif-flash-fired-0' => 'Il flash non è scattato',
'exif-flash-fired-1' => 'Flash scattato',
'exif-flash-return-0' => 'nessuna funzione di individuazione del ritorno della luce stroboscopica',
'exif-flash-return-2' => 'luce stroboscopica di ritorno non individuata',
'exif-flash-return-3' => 'luce stroboscopica di ritorno individuata',
'exif-flash-mode-1' => 'attivazione flash forzato',
'exif-flash-mode-2' => 'rimozione flash forzato',
'exif-flash-mode-3' => 'modalità automatica',
'exif-flash-function-1' => 'Disattiva flash',
'exif-flash-redeye-1' => 'modalità riduzione occhi rossi',

'exif-focalplaneresolutionunit-2' => 'pollici',

'exif-sensingmethod-1' => 'Non definito',
'exif-sensingmethod-2' => 'Sensore area colore a 1 chip',
'exif-sensingmethod-3' => 'Sensore area colore a 2 chip',
'exif-sensingmethod-4' => 'Sensore area colore a 3 chip',
'exif-sensingmethod-5' => 'Sensore area colore sequenziale',
'exif-sensingmethod-7' => 'Sensore trilineare',
'exif-sensingmethod-8' => 'Sensore lineare colore sequenziale',

'exif-filesource-3' => 'Fotocamera digitale',

'exif-scenetype-1' => 'Fotografia diretta',

'exif-customrendered-0' => 'Processo normale',
'exif-customrendered-1' => 'Processo personalizzato',

'exif-exposuremode-0' => 'Esposizione automatica',
'exif-exposuremode-1' => 'Esposizione manuale',
'exif-exposuremode-2' => 'Bracketing automatico',

'exif-whitebalance-0' => 'Bilanciamento del bianco automatico',
'exif-whitebalance-1' => 'Bilanciamento del bianco manuale',

'exif-scenecapturetype-0' => 'Standard',
'exif-scenecapturetype-1' => 'Panorama',
'exif-scenecapturetype-2' => 'Ritratto',
'exif-scenecapturetype-3' => 'Notturna',

'exif-gaincontrol-0' => 'Nessuno',
'exif-gaincontrol-1' => 'Enfasi per basso guadagno',
'exif-gaincontrol-2' => 'Enfasi per alto guadagno',
'exif-gaincontrol-3' => 'Deenfasi per basso guadagno',
'exif-gaincontrol-4' => 'Deenfasi per alto guadagno',

'exif-contrast-0' => 'Normale',
'exif-contrast-1' => 'Alto contrasto',
'exif-contrast-2' => 'Basso contrasto',

'exif-saturation-0' => 'Normale',
'exif-saturation-1' => 'Bassa saturazione',
'exif-saturation-2' => 'Alta saturazione',

'exif-sharpness-0' => 'Normale',
'exif-sharpness-1' => 'Minore nitidezza',
'exif-sharpness-2' => 'Maggiore nitidezza',

'exif-subjectdistancerange-0' => 'Sconosciuta',
'exif-subjectdistancerange-1' => 'Macro',
'exif-subjectdistancerange-2' => 'Soggetto vicino',
'exif-subjectdistancerange-3' => 'Soggetto lontano',

# Pseudotags used for GPSLatitudeRef and GPSDestLatitudeRef
'exif-gpslatitude-n' => 'Latitudine nord',
'exif-gpslatitude-s' => 'Latitudine sud',

# Pseudotags used for GPSLongitudeRef and GPSDestLongitudeRef
'exif-gpslongitude-e' => 'Longitudine est',
'exif-gpslongitude-w' => 'Longitudine ovest',

# Pseudotags used for GPSAltitudeRef
'exif-gpsaltitude-above-sealevel' => '$1 {{PLURAL:$1|metro|metri}} sul livello del mare',
'exif-gpsaltitude-below-sealevel' => '$1 {{PLURAL:$1|metro|metri}} sotto il livello del mare',

'exif-gpsstatus-a' => 'Misurazione in corso',
'exif-gpsstatus-v' => 'Misurazione interoperabile',

'exif-gpsmeasuremode-2' => 'Misurazione bidimensionale',
'exif-gpsmeasuremode-3' => 'Misurazione tridimensionale',

# Pseudotags used for GPSSpeedRef
'exif-gpsspeed-k' => 'Chilometri orari',
'exif-gpsspeed-m' => 'Miglia orarie',
'exif-gpsspeed-n' => 'Nodi',

# Pseudotags used for GPSDestDistanceRef
'exif-gpsdestdistance-k' => 'Chilometri',
'exif-gpsdestdistance-m' => 'Miglia',
'exif-gpsdestdistance-n' => 'Miglia nautiche',

'exif-gpsdop-excellent' => 'Eccellente ($1)',
'exif-gpsdop-good' => 'Buono ($1)',
'exif-gpsdop-moderate' => 'Moderata ($1)',
'exif-gpsdop-fair' => 'Discreto ($1)',
'exif-gpsdop-poor' => 'Scarso ($1)',

'exif-objectcycle-a' => 'Solo la mattina',
'exif-objectcycle-p' => 'Solo la sera',
'exif-objectcycle-b' => 'Mattina e sera',

# Pseudotags used for GPSTrackRef, GPSImgDirectionRef and GPSDestBearingRef
'exif-gpsdirection-t' => 'Direzione reale',
'exif-gpsdirection-m' => 'Direzione magnetica',

'exif-ycbcrpositioning-1' => 'Centrato',
'exif-ycbcrpositioning-2' => 'Co-situato',

'exif-dc-contributor' => 'Collaboratori',
'exif-dc-coverage' => 'Ambito spaziale o temporale dei media',
'exif-dc-date' => 'Data (e)',
'exif-dc-publisher' => 'Editore',
'exif-dc-relation' => 'File correlati',
'exif-dc-rights' => 'Diritti',
'exif-dc-source' => 'Fonte del file',
'exif-dc-type' => 'Tipologia di file',

'exif-rating-rejected' => 'Rifiutato',

'exif-isospeedratings-overflow' => 'Maggiore di 65535',

'exif-iimcategory-ace' => 'Arte, cultura e spettacolo',
'exif-iimcategory-clj' => 'Criminalità e diritto',
'exif-iimcategory-dis' => 'Disastri e incidenti',
'exif-iimcategory-fin' => 'Economia e affari',
'exif-iimcategory-edu' => 'Istruzione',
'exif-iimcategory-evn' => 'Ambiente',
'exif-iimcategory-hth' => 'Salute',
'exif-iimcategory-hum' => 'Interesse umano',
'exif-iimcategory-lab' => 'Lavoro',
'exif-iimcategory-lif' => 'Stile di vita e tempo libero',
'exif-iimcategory-pol' => 'Politica',
'exif-iimcategory-rel' => 'Religione e fede',
'exif-iimcategory-sci' => 'Scienza e tecnologia',
'exif-iimcategory-soi' => 'Questioni sociali',
'exif-iimcategory-spo' => 'Sport',
'exif-iimcategory-war' => 'Guerra, conflitti e disordini',
'exif-iimcategory-wea' => 'Meteo',

'exif-urgency-normal' => 'Normale ($1)',
'exif-urgency-low' => 'Bassa ($1)',
'exif-urgency-high' => 'Alta ($1)',
'exif-urgency-other' => "Priorità definite dal'utente ($1)",

# External editor support
'edit-externally' => 'Modifica questo file usando un programma esterno',
'edit-externally-help' => '(Per maggiori informazioni consultare le [//www.mediawiki.org/wiki/Manual:External_editors istruzioni])',

# 'all' in various places, this might be different for inflected languages
'watchlistall2' => 'tutte',
'namespacesall' => 'tutti',
'monthsall' => 'tutti',
'limitall' => 'tutti',

# E-mail address confirmation
'confirmemail' => 'Conferma indirizzo email',
'confirmemail_noemail' => 'Non è stato indicato un indirizzo e-mail valido nelle proprie [[Special:Preferences|preferenze]].',
'confirmemail_text' => "{{SITENAME}} richiede la verifica dell'indirizzo e-mail prima di poter usare le relative funzioni. Premere il pulsante qui sotto per inviare una richiesta di conferma al proprio indirizzo; nel messaggio è presente un collegamento che contiene un codice. Visitare il collegamento con il proprio browser per confermare che l'indirizzo e-mail è valido.",
'confirmemail_pending' => "Il codice di conferma è già stato spedito via posta elettronica; se l'account è stato
creato di recente, si prega di attendere l'arrivo del codice per qualche minuto prima
di tentare di richiederne uno nuovo.",
'confirmemail_send' => 'Invia un codice di conferma via e-mail.',
'confirmemail_sent' => 'Messaggio e-mail di conferma inviato.',
'confirmemail_oncreate' => "Un codice di conferma è stato spedito all'indirizzo
di posta elettronica indicato. Il codice non è necessario per accedere al sito,
ma è necessario fornirlo per poter abilitare tutte le funzioni del sito che fanno
uso della posta elettronica.",
'confirmemail_sendfailed' => '{{SITENAME}} non può inviare il messaggio e-mail di conferma. Verificare che il proprio indirizzo e-mail non contenga caratteri non validi.

Messaggio di errore del mailer: $1',
'confirmemail_invalid' => 'Codice di conferma non valido. Il codice potrebbe essere scaduto.',
'confirmemail_needlogin' => 'È necessario $1 per confermare il proprio indirizzo e-mail.',
'confirmemail_success' => "L'indirizzo e-mail è confermato. Ora è possibile [[Special:UserLogin|eseguire l'accesso]] e fare pieno uso del sito.",
'confirmemail_loggedin' => "L'indirizzo e-mail è stato confermato.",
'confirmemail_error' => 'Errore nel salvataggio della conferma.',
'confirmemail_subject' => "{{SITENAME}}: richiesta di conferma dell'indirizzo",
'confirmemail_body' => 'Qualcuno, probabilmente tu stesso dall\'indirizzo IP $1, ha registrato l\'account "$2" su {{SITENAME}} indicando questo indirizzo e-mail.

Per confermare che l\'account ti appartiene veramente e attivare le funzioni relative all\'invio di e-mail su {{SITENAME}}, apri il collegamento seguente con il tuo browser:

$3

Se *non* hai registrato tu l\'account, segui questo collegamento per annullare la conferma dell\'indirizzo e-mail:

$5

Questo codice di conferma scadrà automaticamente alle $4.',
'confirmemail_body_changed' => 'Qualcuno, probabilmente tu stesso dall\'indirizzo IP $1,
ha modificato l\'indirizzo e-mail dell\'account "$2" su {{SITENAME}} indicando questo indirizzo e-mail.

Per confermare che l\'account ti appartiene veramente e riattivare le funzioni relative all\'invio
di e-mail su {{SITENAME}}, apri il collegamento seguente con il tuo browser:

$3

Se l\'account *non* ti appartiene, segui questo collegamento
per annullare la conferma dell\'indirizzo e-mail:

$5

Questo codice di conferma scadrà automaticamente alle $4.',
'confirmemail_body_set' => 'Qualcuno, probabilmente tu stesso dall\'indirizzo IP $1,
ha impostato l\'indirizzo e-mail dell\'account "$2" su {{SITENAME}} indicando questo indirizzo e-mail.

Per confermare che l\'account ti appartiene veramente e riattivare le funzioni relative all\'invio
di e-mail su {{SITENAME}}, apri il collegamento seguente con il tuo browser:

$3

Se l\'account *non* ti appartiene, segui questo collegamento
per annullare la conferma dell\'indirizzo e-mail:

$5

Questo codice di conferma scadrà automaticamente alle $4.',
'confirmemail_invalidated' => 'Richiesta di conferma indirizzo e-mail annullata',
'invalidateemail' => 'Annulla richiesta di conferma e-mail',

# Scary transclusion
'scarytranscludedisabled' => "[L'inclusione di pagine tra siti wiki non è attiva]",
'scarytranscludefailed' => '[Errore: Impossibile ottenere il template $1]',
'scarytranscludetoolong' => '[Errore: URL troppo lunga]',

# Delete conflict
'deletedwhileediting' => "'''Attenzione''': questa pagina è stata cancellata dopo che hai cominciato a modificarla!",
'confirmrecreate' => "L'utente [[User:$1|$1]] ([[User talk:$1|discussioni]]) ha cancellato questa pagina dopo che hai iniziato a modificarla, per il seguente motivo: ''$2''
Per favore, conferma che desideri veramente ricreare questa pagina.",
'confirmrecreate-noreason' => "L'utente [[User:$1|$1]] ([[User talk:$1|discussioni]]) ha cancellato questa pagina dopo che hai iniziato a modificarla.
Per favore, conferma che desideri veramente ricreare questa pagina.",
'recreate' => 'Ricrea',

# action=purge
'confirm_purge_button' => 'Conferma',
'confirm-purge-top' => 'Vuoi pulire la cache di questa pagina?',
'confirm-purge-bottom' => 'Ripulire la cache di una pagina consente di mostrare la sua versione più aggiornata.',

# action=watch/unwatch
'confirm-watch-button' => 'OK',
'confirm-watch-top' => 'Aggiungi questa pagina alla tua lista degli osservati speciali?',
'confirm-unwatch-button' => 'OK',
'confirm-unwatch-top' => 'Elimina questa pagina dalla tua lista degli osservati speciali?',

# Multipage image navigation
'imgmultipageprev' => '← pagina precedente',
'imgmultipagenext' => 'pagina seguente →',
'imgmultigo' => 'Vai',
'imgmultigoto' => 'Vai alla pagina $1',

# Table pager
'ascending_abbrev' => 'cresc',
'descending_abbrev' => 'decresc',
'table_pager_next' => 'Pagina successiva',
'table_pager_prev' => 'Pagina precedente',
'table_pager_first' => 'Prima pagina',
'table_pager_last' => 'Ultima pagina',
'table_pager_limit' => 'Mostra $1 file per pagina',
'table_pager_limit_label' => 'Elementi per pagina:',
'table_pager_limit_submit' => 'Vai',
'table_pager_empty' => 'Nessun risultato',

# Auto-summaries
'autosumm-blank' => 'Pagina svuotata',
'autosumm-replace' => "Pagina sostituita con '$1'",
'autoredircomment' => 'Redirect alla pagina [[$1]]',
'autosumm-new' => "Creata pagina con '$1'",

# Size units
'size-bytes' => '$1 byte',

# Live preview
'livepreview-loading' => 'Caricamento in corso...',
'livepreview-ready' => 'Caricamento in corso… Pronto.',
'livepreview-failed' => "Errore nella funzione Live preview.
Usare l'anteprima standard.",
'livepreview-error' => 'Impossibile effettuare il collegamento: $1 "$2"
Usare l\'anteprima standard.',

# Friendlier slave lag warnings
'lag-warn-normal' => "Le modifiche apportate {{PLURAL:$1|nell'ultimo secondo|negli ultimi $1 secondi}} potrebbero non apparire in questa lista.",
'lag-warn-high' => "A causa di un eccessivo ritardo nell'aggiornamento del server di database, le modifiche apportate {{PLURAL:$1|nell'ultimo secondo|negli ultimi $1 secondi}} potrebbero non apparire in questa lista.",

# Watchlist editor
'watchlistedit-numitems' => 'La lista degli osservati speciali contiene {{PLURAL:$1|una pagina (e la rispettiva pagina di discussione)|$1 pagine (e le rispettive pagine di discussione)}}.',
'watchlistedit-noitems' => 'La lista degli osservati speciali è vuota.',
'watchlistedit-normal-title' => 'Modifica osservati speciali',
'watchlistedit-normal-legend' => 'Eliminazione di pagine dagli osservati speciali',
'watchlistedit-normal-explain' => 'Di seguito sono elencate tutte le pagine osservate.
Per rimuovere una o più pagine dalla lista, selezionare le caselle relative e fare clic sul pulsante "{{int:Watchlistedit-normal-submit}}" in fondo all\'elenco.
Si noti che è anche possibile [[Special:EditWatchlist/raw|modificare la lista in formato testuale]].',
'watchlistedit-normal-submit' => 'Elimina pagine',
'watchlistedit-normal-done' => 'Dalla lista degli osservati speciali {{PLURAL:$1|è stata eliminata una pagina|sono state eliminate $1 pagine}}:',
'watchlistedit-raw-title' => 'Modifica degli osservati speciali in forma testuale',
'watchlistedit-raw-legend' => 'Modifica testuale osservati speciali',
'watchlistedit-raw-explain' => 'Di seguito sono elencate tutte le pagine osservate. Per modificare la lista aggiungere o rimuovere i rispettivi titoli, uno per riga.
Una volta terminato, fare clic su "{{int:Watchlistedit-raw-submit}}" in fondo all\'elenco.
Si noti che è anche possibile [[Special:EditWatchlist|modificare la lista con l\'interfaccia standard]].',
'watchlistedit-raw-titles' => 'Titoli delle pagine:',
'watchlistedit-raw-submit' => 'Aggiorna la lista',
'watchlistedit-raw-done' => 'La lista degli osservati speciali è stata aggiornata.',
'watchlistedit-raw-added' => '{{PLURAL:$1|È stata aggiunta una pagina|Sono state aggiunte $1 pagine}}:',
'watchlistedit-raw-removed' => '{{PLURAL:$1|È stata eliminata una pagina|Sono state eliminate $1 pagine}}:',

# Watchlist editing tools
'watchlisttools-view' => 'Visualizza le modifiche pertinenti',
'watchlisttools-edit' => 'Visualizza e modifica la lista degli osservati speciali',
'watchlisttools-raw' => 'Modifica la lista in formato testo',

# Hebrew month names
'hebrew-calendar-m10' => 'Tammuz',
'hebrew-calendar-m10-gen' => 'Tammuz',

# Signatures
'signature' => '[[{{ns:user}}:$1|$2]] ([[{{ns:user_talk}}:$1|discussioni]])',

# Core parser functions
'unknown_extension_tag' => 'Tag estensione sconosciuto: "$1"',
'duplicate-defaultsort' => 'Attenzione: la chiave di ordinamento predefinita "$2" sostituisce la precedente "$1".',

# Special:Version
'version' => 'Versione',
'version-extensions' => 'Estensioni installate',
'version-specialpages' => 'Pagine speciali',
'version-parserhooks' => 'Hook del parser',
'version-variables' => 'Variabili',
'version-antispam' => 'Prevenzione dello spam',
'version-skins' => 'Skin',
'version-other' => 'Altro',
'version-mediahandlers' => 'Gestori di contenuti multimediali',
'version-hooks' => 'Hook',
'version-extension-functions' => 'Funzioni introdotte da estensioni',
'version-parser-extensiontags' => 'Tag riconosciuti dal parser introdotti da estensioni',
'version-parser-function-hooks' => 'Hook per funzioni del parser',
'version-hook-name' => "Nome dell'hook",
'version-hook-subscribedby' => 'Sottoscrizioni',
'version-version' => '(Versione $1)',
'version-license' => 'Licenza',
'version-poweredby-credits' => "Questo wiki è realizzato con '''[//www.mediawiki.org/ MediaWiki]''', copyright © 2001-$1 $2.",
'version-poweredby-others' => 'altri',
'version-license-info' => 'MediaWiki è un software libero; puoi redistribuirlo e/o modificarlo secondo i termini della GNU General Public License, come pubblicata dalla Free Software Foundation; o la versione 2 della Licenza o (a propria scelta) qualunque versione successiva.

MediaWiki è distribuito nella speranza che sia utile, ma SENZA ALCUNA GARANZIA; senza neppure la garanzia implicita di NEGOZIABILITÀ o di APPLICABILITÀ PER UN PARTICOLARE SCOPO. Si veda la GNU General Public License per maggiori dettagli.

Questo programma deve essere distribuito assieme ad [{{SERVER}}{{SCRIPTPATH}}/COPYING una copia della GNU General Public License]; in caso contrario, se ne può ottenere una scrivendo alla Free Software Foundation, Inc., 51 Franklin Street, Fifth Floor, Boston, MA 02110-1301, USA oppure [http://www.softwarelibero.it/gnudoc/gpl.it.txt leggerla in rete].',
'version-software' => 'Software installato',
'version-software-product' => 'Prodotto',
'version-software-version' => 'Versione',
'version-entrypoints' => 'URL di accesso',
'version-entrypoints-header-entrypoint' => 'Punti di accesso',
'version-entrypoints-header-url' => 'URL',
'version-entrypoints-articlepath' => '[https://www.mediawiki.org/wiki/Manual:$wgArticlePath Percorso voci]',
'version-entrypoints-scriptpath' => '[https://www.mediawiki.org/wiki/Manual:$wgScriptPath Percorso script]',

# Special:FilePath
'filepath' => 'Percorso di un file',
'filepath-page' => 'Nome del file:',
'filepath-submit' => 'Vai',
'filepath-summary' => 'Questa pagina speciale restituisce il percorso completo di un file.
Le immagini vengono mostrate alla massima risoluzione disponibile, per gli altri tipi di file viene avviato direttamente il programma associato.',

# Special:FileDuplicateSearch
'fileduplicatesearch' => 'Ricerca dei file duplicati',
'fileduplicatesearch-summary' => "Ricerca di eventuali duplicati del file in base al valore di ''hash''.",
'fileduplicatesearch-legend' => 'Ricerca di un duplicato',
'fileduplicatesearch-filename' => 'Nome del file:',
'fileduplicatesearch-submit' => 'Ricerca',
'fileduplicatesearch-info' => '$1 × $2 pixel<br />Dimensione del file: $3<br />Tipo MIME: $4',
'fileduplicatesearch-result-1' => 'Non esistono duplicati identici al file "$1".',
'fileduplicatesearch-result-n' => '{{PLURAL:$2|Esiste un duplicato identico|Esistono $2 duplicati identici}} al file "$1".',
'fileduplicatesearch-noresults' => 'Nessun file di nome "$1" trovato.',

# Special:SpecialPages
'specialpages' => 'Pagine speciali',
'specialpages-note' => '----
* Pagine speciali non riservate.
* <span class="mw-specialpagerestricted">Pagine speciali riservate ad alcune categorie di utenti.</span>
* <span class="mw-specialpagecached">Pagine speciali disponibili in versione cache (potrebbero essere obsolete).</span>',
'specialpages-group-maintenance' => 'Resoconti di manutenzione',
'specialpages-group-other' => 'Altre pagine speciali',
'specialpages-group-login' => 'Accesso / creazione utenze',
'specialpages-group-changes' => 'Ultime modifiche e registri',
'specialpages-group-media' => 'File multimediali - caricamento e resoconti',
'specialpages-group-users' => 'Utenti e diritti',
'specialpages-group-highuse' => 'Pagine molto usate',
'specialpages-group-pages' => 'Elenchi di pagine',
'specialpages-group-pagetools' => 'Strumenti utili per le pagine',
'specialpages-group-wiki' => 'Strumenti e informazioni sul progetto',
'specialpages-group-redirects' => 'Pagine speciali di redirect',
'specialpages-group-spam' => 'Strumenti contro lo spam',

# Special:BlankPage
'blankpage' => 'Pagina vuota',
'intentionallyblankpage' => 'Questa pagina è lasciata volutamente vuota ed è usata per benchmark, ecc.',

# External image whitelist
'external_image_whitelist' => " #Lasciare questa riga esattamente com'è<pre>
#Inserire i frammenti delle espressioni regolari (solo la parte che va fra //) di seguito
#Queste verranno messe a confronto con gli indirizzi URL delle immagini esterne (hotlinked)
#Le corrispondenze saranno mostrate come immagini, altrimenti verrà mostrato solo un collegamento
#Le righe che iniziano con # sono considerate dei commenti
#La differenza tra maiuscole e minuscole non è significativa

#Inserire sopra questa riga tutti i frammenti di regex. Lasciare questa riga esattamente com'è</pre>",

# Special:Tags
'tags' => 'Etichette di modifiche valide',
'tag-filter' => 'Filtra per [[Special:Tags|etichetta]]:',
'tag-filter-submit' => 'Filtra',
'tags-title' => 'Etichette',
'tags-intro' => 'Questa pagina elenca le etichette che il software potrebbe associare a una modifica e il loro significato.',
'tags-tag' => "Nome dell'etichetta",
'tags-display-header' => 'Aspetto nella lista delle modifiche',
'tags-description-header' => 'Descrizione completa del significato',
'tags-hitcount-header' => 'Modifiche che hanno etichetta',
'tags-edit' => 'modifica',
'tags-hitcount' => '$1 {{PLURAL:$1|modifica|modifiche}}',

# Special:ComparePages
'comparepages' => 'Confronta le pagine',
'compare-selector' => 'Confronta le revisioni di una pagina',
'compare-page1' => 'Pagina 1',
'compare-page2' => 'Pagina 2',
'compare-rev1' => 'Revisione 1',
'compare-rev2' => 'Revisione 2',
'compare-submit' => 'Confronta',
'compare-invalid-title' => 'Il titolo che hai specificato non è valido.',
'compare-title-not-exists' => 'Il titolo che hai specificato non esiste.',
'compare-revision-not-exists' => 'La revisione che hai specificato non esiste.',

# Database error messages
'dberr-header' => 'Questa wiki ha un problema',
'dberr-problems' => 'Questo sito sta avendo dei problemi tecnici.',
'dberr-again' => 'Prova ad attendere qualche minuto e ricaricare.',
'dberr-info' => '(Impossibile contattare il server del database: $1)',
'dberr-usegoogle' => 'Puoi provare a cercare su Google nel frattempo.',
'dberr-outofdate' => 'Nota che la loro indicizzazione dei nostri contenuti potrebbe non essere aggiornata.',
'dberr-cachederror' => 'Quella che segue è una copia cache della pagina richiesta, e potrebbe non essere aggiornata.',

# HTML forms
'htmlform-invalid-input' => "Ci sono problemi con l'input inserito",
'htmlform-select-badoption' => "Il valore specificato non è un'opzione valida.",
'htmlform-int-invalid' => 'Il valore specificato non è un intero.',
'htmlform-float-invalid' => 'Il valore specificato non è un numero.',
'htmlform-int-toolow' => 'Il valore specificato è inferiore al minimo di $1',
'htmlform-int-toohigh' => 'Il valore specificato è superiore al massimo di $1',
'htmlform-required' => 'Questo valore è necessario',
'htmlform-submit' => 'Invia',
'htmlform-reset' => 'Annulla modifiche',
'htmlform-selectorother-other' => 'Altro',

# SQLite database support
'sqlite-has-fts' => '$1 con la possibilità di ricerca completa nel testo',
'sqlite-no-fts' => '$1 senza la possibilità di ricerca completa nel testo',

# New logging system
'logentry-delete-delete' => '$1 ha cancellato la pagina $3',
'logentry-delete-restore' => '$1 ha ripristinato "$3"',
'logentry-delete-event' => '$1 ha modificato la visibilità di {{PLURAL:$5|un\'azione del registro|$5 azioni del registro}} di "$3": $4',
'logentry-delete-revision' => '$1 ha modificato la visibilità per {{PLURAL:$5|una revisione|$5 revisioni}} della pagina $3: $4',
'logentry-delete-event-legacy' => '$1 ha modificato la visibilità di alcune azioni del registro di "$3"',
'logentry-delete-revision-legacy' => '$1 ha modificato la visibilità per le revisioni della pagina $3',
'logentry-suppress-delete' => '$1 ha nascosto la pagina "$3"',
'logentry-suppress-event' => '$1 ha segretamente modificato la visibilità di {{PLURAL:$5|un\'azione del registro|$5 azioni del registro}} di "$3": $4',
'logentry-suppress-revision' => '$1 ha segretamente modificato la visibilità di {{PLURAL:$5|una versione|$5 versioni}} di "$3": $4',
'logentry-suppress-event-legacy' => '$1 ha segretamente modificato la visibilità di alcune azioni del registro di "$3"',
'logentry-suppress-revision-legacy' => '$1 ha segretamente modificato la visibilità di alcune versioni di "$3"',
'revdelete-content-hid' => 'contenuto nascosto',
'revdelete-summary-hid' => 'oggetto della modifica nascosto',
'revdelete-uname-hid' => 'nome utente nascosto',
'revdelete-content-unhid' => 'contenuto ripristinato',
'revdelete-summary-unhid' => 'oggetto ripristinato',
'revdelete-uname-unhid' => 'nome utente ripristinato',
'revdelete-restricted' => 'limitazioni ai soli amministratori attivate',
'revdelete-unrestricted' => 'limitazioni ai soli amministratori rimosse',
'logentry-move-move' => '$1 ha spostato la pagina $3 a $4',
'logentry-move-move-noredirect' => '$1 ha spostato la pagina $3 a $4 senza lasciare redirect',
'logentry-move-move_redir' => '$1 ha spostato la pagina $3 a $4 tramite redirect',
'logentry-move-move_redir-noredirect' => '$1 ha spostato la pagina $3 a $4 al posto di un redirect senza lasciare redirect',
'logentry-patrol-patrol' => '$1 ha segnato la versione $4 della pagina $3 come verificata',
'logentry-patrol-patrol-auto' => '$1 ha segnato automaticamente la versione $4 della pagina $3 come verificata',
'logentry-newusers-newusers' => "$1 ha creato un'utenza",
'logentry-newusers-create' => "$1 ha creato un'utenza",
'logentry-newusers-create2' => "$1 ha creato un'utenza $3",
'logentry-newusers-autocreate' => "L'utenza $1 è stata creata automaticamente",
'newuserlog-byemail' => 'password inviata via mail',

# Feedback
'feedback-bugornote' => 'Se si è in grado di descrivere il problema tecnico riscontrato in maniera precisa, [$1 segnalate il bug]. In alternativa, si può usare il modulo semplificato sottostante. Il commento inserito sarà aggiunto alla pagina "[$3 $2]", insieme al proprio nome utente e al browser in uso.',
'feedback-subject' => 'Oggetto:',
'feedback-message' => 'Messaggio:',
'feedback-cancel' => 'Annulla',
'feedback-submit' => 'Invia feedback',
'feedback-adding' => 'Inserimento del feedback nella pagina...',
'feedback-error1' => 'Errore: Dalla API è arrivato un risultato non riconosciuto',
'feedback-error2' => 'Errore: Non è stato possibile eseguire la modifica',
'feedback-error3' => 'Errore: Nessuna risposta dalla API',
'feedback-thanks' => 'Grazie! Il tuo feedback è stato pubblicato alla pagina "[$2 $1]".',
'feedback-close' => 'Fatto',
'feedback-bugcheck' => 'Ottimo! Verifica che non sia già fra i [$1 bug conosciuti].',
'feedback-bugnew' => 'Controllo effettuato. Segnala un nuovo bug',

# API errors
'api-error-badaccess-groups' => 'Non sei autorizzato a caricare documenti su questa wiki.',
'api-error-badtoken' => 'Errore interno: token errato.',
'api-error-copyuploaddisabled' => 'Il caricamento tramite URL è disabilitato su questo server.',
'api-error-duplicate' => "Sul sito {{PLURAL:$1|c'è già [$2 un altro documento]|ci sono già [$2 altri documenti]}} con lo stesso contenuto.",
'api-error-duplicate-archive' => "{{PLURAL:$1|C'era [$2 un altro file]|C'erano [$2 altri file]}} già nel sito con lo stesso contenuto, ma {{PLURAL:$1|è stato cancellato|sono stati cancellati}}.",
'api-error-duplicate-archive-popup-title' => 'File duplicat{{PLURAL:$1|o che è già stato cancellato|i che sono già stati cancellati}}',
'api-error-duplicate-popup-title' => '{{PLURAL:$1|documento duplicato|documenti duplicati}}',
'api-error-empty-file' => 'Il file selezionato era vuoto.',
'api-error-emptypage' => 'La creazione di nuove pagine vuote non è consentita.',
'api-error-fetchfileerror' => "Errore interno: c'è stato un problema durante il recupero del documento.",
'api-error-fileexists-forbidden' => 'Un file di nome "$1" già esiste e non può essere sovrascritto.',
'api-error-fileexists-shared-forbidden' => 'Un file di nome "$1" già esiste nel repository condiviso e non può essere sovrascritto.',
'api-error-file-too-large' => 'Il file selezionato era troppo grande.',
'api-error-filename-tooshort' => 'Il nome del file è troppo breve.',
'api-error-filetype-banned' => 'Questo tipo di file non è accettato.',
'api-error-filetype-banned-type' => '$1 {{PLURAL:$4|non è un tipo di file consentito|non sono tipi di file consentiti}}. {{PLURAL:$3|Il tipo di file consentito è|I tipi di file consentiti sono}} $2.',
'api-error-filetype-missing' => "Al file manca l'estensione.",
'api-error-hookaborted' => "La modifica hai tentato di fare è stata interrotta da un passaggio dell'estensione.",
'api-error-http' => 'Errore interno: impossibile connettersi al server.',
'api-error-illegal-filename' => 'Il nome del file non è ammesso.',
'api-error-internal-error' => "Errore interno: qualcosa è andato storto con l'elaborazione del tuo caricamento sulla wiki.",
'api-error-invalid-file-key' => 'Errore interno: file non presente nella cartella dei file temporanei.',
'api-error-missingparam' => 'Errore interno: parametri della richiesta mancanti.',
'api-error-missingresult' => 'Errore interno: impossibile determinare se la copia è riuscita.',
'api-error-mustbeloggedin' => "Devi aver effettuato l'accesso per caricare i file.",
'api-error-mustbeposted' => 'Errore interno: la richiesta richiede HTTP POST.',
'api-error-noimageinfo' => 'Il caricamento è riuscito, ma il server non ci ha dato alcuna informazione sul file.',
'api-error-nomodule' => 'Errore interno: non è stato impostato il modulo di caricamento.',
'api-error-ok-but-empty' => 'Errore interno: nessuna risposta dal server.',
'api-error-overwrite' => 'Sovrascrivere un file esistente non è consentito.',
'api-error-stashfailed' => 'Errore interno: il server non è riuscito a memorizzare il documento temporaneo.',
'api-error-timeout' => 'Il server non ha risposto entro il tempo previsto.',
'api-error-unclassified' => 'Si è verificato un errore sconosciuto.',
'api-error-unknown-code' => 'Errore sconosciuto: "$1"',
'api-error-unknown-error' => 'Errore interno: qualcosa è andato storto provando a caricare il file.',
'api-error-unknown-warning' => 'Avviso sconosciuto: $1',
'api-error-unknownerror' => 'Errore sconosciuto: "$1".',
'api-error-uploaddisabled' => 'Il caricamento è disabilitato su questa wiki.',
'api-error-verification-error' => "Questo file potrebbe essere danneggiato, o avere l'estensione sbagliata.",

# Durations
'duration-seconds' => '$1 {{PLURAL:$1|secondo|secondi}}',
'duration-minutes' => '$1 {{PLURAL:$1|minuto|minuti}}',
'duration-hours' => '$1 {{PLURAL:$1|ora|ore}}',
'duration-days' => '$1 {{PLURAL:$1|giorno|giorni}}',
'duration-weeks' => '$1 {{PLURAL:$1|settimana|settimane}}',
'duration-years' => '$1 {{PLURAL:$1|anno|anni}}',
'duration-decades' => '$1 {{PLURAL:$1|decade|decadi}}',
'duration-centuries' => '$1 {{PLURAL:$1|secolo|secoli}}',
'duration-millennia' => '$1 {{PLURAL:$1|millennio|millenni}}',

);<|MERGE_RESOLUTION|>--- conflicted
+++ resolved
@@ -927,11 +927,7 @@
 L'ultimo elemento del registro dei blocchi è riportato di seguito per informazione:",
 'clearyourcache' => "'''Nota:''' dopo aver salvato, potrebbe essere necessario pulire la cache del proprio browser per vedere i cambiamenti. 
 *'''Firefox / Safari''': tenere premuto il tasto delle maiuscole e fare clic su ''Ricarica'', oppure premere ''Ctrl-F5'' o ''Ctrl-R'' (''⌘-R'' su Mac)
-<<<<<<< HEAD
-*'''Google Chrome''': premere ''Ctrl-Shift-R'' (''⌘-Shift-R'' su un Mac)
-=======
 *'''Google Chrome''': fare clic su ''Ricarica'', oppure premere ''Ctrl-R'' o ''Ctrl-Shift-R'' (''⌘-Shift-R'' su un Mac)
->>>>>>> 84a54a63
 *'''Internet Explorer''': tenere premuto il tasto ''Ctrl'' mentre si fa clic su ''Refresh'', oppure premere ''Ctrl-F5''
 *'''Opera''': svuotare completamente la cache dal menu ''Strumenti → Preferenze''",
 'usercssyoucanpreview' => "'''Suggerimento:''' usa il pulsante 'Visualizza anteprima' per provare il tuo nuovo CSS prima di salvarlo.",
