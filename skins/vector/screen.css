/*
 * Any rules which should not be flipped automatically in right-to-left situations should be
 * prepended with @noflip in a comment block. Images that should be embedded as base64 data-URLs
 * should be prepended with @embed in a comment block.
 * 
 * This style-sheet employs a few CSS trick to accomplish compatibility with a wide range of web
 * browsers. The most common trick is to use some styles in IE6 only. This is accomplished by using
 * a rule that makes things work in IE6, and then following it with a rule that begins with
 * "html > body" or use a child selector ">", which is ignored by IE6 because it does not support
 * the child selector. You can spot this by looking for the "OVERRIDDEN BY COMPLIANT BROWSERS" and
 * "IGNORED BY IE6" comments.
 */

/* Framework */
html,
body {
	height: 100%;
	margin: 0;
	padding: 0;
	font-family: sans-serif;
	font-size: 1em;
}
body {
	background-color: #f3f3f3;
	/* @embed */
	background-image: url(images/page-base.png);
}
/* Content */
div#content {
	margin-left: 10em;
	padding: 1em;
	/* @embed */
	background-image: url(images/border.png);
	background-position: top left;
	background-repeat: repeat-y;
	background-color: white;
	color: black;
	direction: ltr;
}
/* Head */
#mw-page-base {
	height: 5em;
	background-color: white;
	/* @embed */
	background-image: url(images/page-fade.png);
	background-position: bottom left;
	background-repeat: repeat-x;
}
#mw-head-base {
	margin-top: -5em;
	margin-left: 10em;
	height: 5em;
	/* @embed */
	background-image: url(images/border.png);
	background-position: bottom left;
	background-repeat: repeat-x;
}
div#mw-head {
	position: absolute;
	top: 0;
	right: 0;
	width: 100%;
}
div#mw-head h5 {
	margin: 0;
	padding: 0;
}
	/* Hide empty portlets */
	div.emptyPortlet {
		display: none;
	}
	/* Personal */
	#p-personal {
		position: absolute;
		top: 0;
		right: 0.75em;
	}
	#p-personal h5 {
		display: none;
	}
	#p-personal ul {
		list-style: none;
		margin: 0;
		padding-left: 10em; /* Keep from overlapping logo */
	}
	/* @noflip */
	#p-personal li {
		line-height: 1.125em;
		float: left;
	}
	/* This one flips! */
	#p-personal li {
		margin-left: 0.75em;
		margin-top: 0.5em;
		font-size: 0.75em;
		white-space: nowrap;
	}
	/* Navigation Containers */
	#left-navigation {
		position: absolute;
		left: 10em;
		top: 2.5em;
	}
	#right-navigation {
		float: right;
		margin-top: 2.5em;
	}
	/* Navigation Labels */
	div.vectorTabs h5,
	div.vectorMenu h5 span {
		display: none;
	}
	/* Namespaces and Views */
	/* @noflip */
	div.vectorTabs {
		float: left;
		height: 2.5em;
	}
	div.vectorTabs {
		/* @embed */
		background-image: url(images/tab-break.png);
		background-position: bottom left;
		background-repeat: no-repeat;
		padding-left: 1px;
	}
	/* @noflip */
	div.vectorTabs ul {
		float: left;
	}
	div.vectorTabs ul {
		height: 100%;
		list-style: none;
		margin: 0;
		padding: 0;
	}
	/* @noflip */
	div.vectorTabs ul li {
		float: left;
	}
	/* OVERRIDDEN BY COMPLIANT BROWSERS */
	div.vectorTabs ul li {
		line-height: 1.125em;
		display: inline-block;
		height: 100%;
		margin: 0;
		padding: 0;
		background-color: #f3f3f3;
		/* @embed */
		background-image: url(images/tab-normal-fade.png);
		background-position: bottom left;
		background-repeat: repeat-x;
		white-space:nowrap;
	}
	/* IGNORED BY IE6 */
	div.vectorTabs ul > li {
		display: block;
	}
	div.vectorTabs li.selected {
		/* @embed */
		background-image: url(images/tab-current-fade.png);
	}
	/* OVERRIDDEN BY COMPLIANT BROWSERS */
	div.vectorTabs li a {
		display: inline-block;
		height: 1.9em;
		padding-left: 0.5em;
		padding-right: 0.5em;
		color: #0645ad;
		cursor: pointer;
		font-size: 0.8em;
	}
	/* IGNORED BY IE6 */
	div.vectorTabs li > a {
		display: block;
	}
	div.vectorTabs li.icon a {
		background-position: bottom right;
		background-repeat: no-repeat;
	}
	/* OVERRIDDEN BY COMPLIANT BROWSERS */
	div.vectorTabs span a  {
		display: inline-block;
		padding-top: 1.25em;
	}
	/* IGNORED BY IE6 */
	/* @noflip */
	div.vectorTabs span > a {
		float: left;
		display: block;
	}
	div.vectorTabs span {
		display: inline-block;
		/* @embed */
		background-image: url(images/tab-break.png);
		background-position: bottom right;
		background-repeat: no-repeat;
	}
	div.vectorTabs li.selected a,
	div.vectorTabs li.selected a:visited{
		color: #333333;
		text-decoration: none;
	}
	div.vectorTabs li.new a,
	div.vectorTabs li.new a:visited{
		color: #a55858;
	}
	/* Variants and Actions */
	/* @noflip */
	div.vectorMenu {
		direction: ltr;
		float: left;
		/* @embed */
		background-image: url(images/arrow-down-icon.png);
		background-position: 0px 60%;
		background-repeat: no-repeat;
		cursor: pointer;
	}
	div.vectorMenuFocus {
		background-position: -22px 60%;
	}
	/* @noflip */
	body.rtl div.vectorMenu {
		direction: rtl;
	}
	/* OVERRIDDEN BY COMPLIANT BROWSERS */
	/* @noflip */
	div#mw-head div.vectorMenu h5 {
		float: left;
		/* @embed */
		background-image: url(images/tab-break.png);
		background-repeat: no-repeat;
	}
	/* This will be flipped - unlike the one above it */
	div#mw-head div.vectorMenu h5 {
		background-position: bottom left;
		margin-left: -1px;
	}
	/* IGNORED BY IE6 */
	div#mw-head div.vectorMenu > h5 {
		background-image: none;
	}
	div#mw-head div.vectorMenu h4 {
		display: inline-block;
		float: left;
		font-size: 0.8em;
		padding-left: 0.5em;
		padding-top: 1.375em;
		font-weight: normal;
		border: none;
	}
	/* OVERRIDDEN BY COMPLIANT BROWSERS */
	/* @noflip */
	div.vectorMenu h5 a {
		display: inline-block;
		width: 24px;
		height: 2.5em;
		text-decoration: none;
		/* @embed */
		background-image: url(images/tab-break.png);
		background-repeat: no-repeat;
	}
	/* This will be flipped - unlike the one above it */
	div.vectorMenu h5 a {
		background-position: bottom right;
	}
	/* IGNORED BY IE6 */
	div.vectorMenu h5 > a {
		display: block;
	}
	div.vectorMenu div.menu {
		position: relative;
		display: none;
		clear: both;
		text-align: left;
	}
	/* OVERRIDDEN BY COMPLIANT BROWSERS */
	/* @noflip */
	body.rtl div.vectorMenu div.menu {
		margin-left: 24px;
	}
	/* IGNORED BY IE6 */
	/* @noflip */
	body.rtl div.vectorMenu > div.menu {
		margin-left: auto;
	}
	/* IGNORED BY IE6 */
	/* Also fixes old versions of FireFox */
	/* @noflip */
	body.rtl div.vectorMenu > div.menu,
	x:-moz-any-link {
		margin-left: 23px;
	}
	/* Enable forcing showing of the menu for accessibility */
	div.vectorMenu:hover div.menu, div.vectorMenu div.menuForceShow {
		display: block;
	}
	div.vectorMenu ul {
		position: absolute;
		background-color: white;
		border: solid 1px silver;
		border-top-width: 0;
		list-style: none;
		list-style-image: none;
		list-style-type: none;
		padding: 0;
		margin: 0;
		margin-left: -1px;
		text-align: left;
	}
	/* Fixes old versions of FireFox */
	div.vectorMenu ul,
	x:-moz-any-link {
		min-width: 5em;
	}
	/* Returns things back to normal in modern versions of FireFox */
	div.vectorMenu ul,
	x:-moz-any-link,
	x:default {
		min-width: 0;
	}
	div.vectorMenu li {
		padding: 0;
		margin: 0;
		text-align: left;
		line-height: 1em;
	}
	/* OVERRIDDEN BY COMPLIANT BROWSERS */
	div.vectorMenu li a {
		display: inline-block;
		padding: 0.5em;
		white-space: nowrap;
		color: #0645ad;
		cursor: pointer;
		font-size: 0.8em;
	}
	/* IGNORED BY IE6 */
	div.vectorMenu li > a {
		display: block;
	}
	div.vectorMenu li.selected a,
	div.vectorMenu li.selected a:visited {
		color: #333333;
		text-decoration: none;
	}
	/* Search */
	#p-search h5 {
		display: none;
	}
	/* @noflip */
	#p-search {
		float: left;
	}
	#p-search {
		margin-right: 0.5em;
		margin-left: 0.5em;
	}
	#p-search form,
	#p-search input {
		margin: 0;
		margin-top: 0.4em;
	}
	div#simpleSearch {
		display: block;
		width: 14em;
		height: 1.4em;
		margin-top: 0.65em;
		position: relative;
		min-height: 1px; /* Gotta trigger hasLayout for IE7 */
		border: solid 1px #AAAAAA;
		color: black;
		background-color: white;
		/* @embed */
		background-image: url(images/search-fade.png);
		background-position: top left;
		background-repeat: repeat-x;
	}
	div#simpleSearch label {
		/*
		 * DON'T PANIC! Browsers that won't scale this properly are the same browsers that have JS issues that prevent
		 * this from ever being shown anyways.
		*/
		font-size: 13px;
		top: 0.25em;
		direction: ltr;
	}
	div#simpleSearch input {
		color: black;
		direction: ltr;
	}
	div#simpleSearch input:focus {
		outline: none;
	}
	div#simpleSearch input.placeholder {
		color: #999999;
	}
	div#simpleSearch input::-webkit-input-placeholder { 
		color: #999999;
	}
	div#simpleSearch input#searchInput {
		position: absolute;
		top: 0;
		left: 0;
		width: 90%;
		margin: 0;
		padding: 0;
		padding-left: 0.2em;
		padding-top: 0.2em;
		padding-bottom: 0.2em;
		outline: none;
		border: none;
		/*
		 * DON'T PANIC! Browsers that won't scale this properly are the same browsers that have JS issues that prevent
		 * this from ever being shown anyways.
		*/
		font-size: 13px;
		background-color: transparent;
		direction: ltr;
	}
	div#simpleSearch button#searchButton {
		position: absolute;
		width: 10%;
		right: 0;
		top: 0;
		padding: 0;
		padding-top: 0.3em;
		padding-bottom: 0.2em;
		padding-right: 0.4em;
		margin: 0;
		border: none;
		cursor: pointer;
		background-color: transparent;
		background-image: none;
	}
	/* OVERRIDDEN BY COMPLIANT BROWSERS */
	div#simpleSearch button#searchButton img {
		border: none;
		margin: 0;
		margin-top: -3px;
		padding: 0;
	}
	/* IGNORED BY IE6 */
	div#simpleSearch button#searchButton > img {
		margin: 0;
	}
/* Panel */
div#mw-panel {
	position: absolute;
	top: 160px;
	padding-top: 1em;
	width: 10em;
	left: 0;
}
	div#mw-panel div.portal {
		padding-bottom: 1.5em;
		direction: ltr;
	}
	div#mw-panel div.portal h5 {
		font-weight: normal;
		color: #444444;
		padding: 0.25em;
		padding-top: 0;
		padding-left: 1.75em;
		cursor: default;
		border: none;
		font-size: 0.75em;
	}
	div#mw-panel div.portal div.body {
		margin: 0;
		padding-top: 0.5em;
		margin-left: 1.25em;
		/* @embed */
		background-image: url(images/portal-break.png);
		background-repeat: no-repeat;
		background-position: top left;
	}
	div#mw-panel div.portal div.body ul {
		list-style: none;
		list-style-image: none;
		list-style-type: none;
		padding: 0;
		margin: 0;
	}
	div#mw-panel div.portal div.body ul li {
		line-height: 1.125em;
		padding: 0;
		padding-bottom: 0.5em;
		margin: 0;
		overflow: hidden;
		font-size: 0.75em;
	}
	div#mw-panel div.portal div.body ul li a {
		color: #0645ad;
	}
	div#mw-panel div.portal div.body ul li a:visited {
		color: #0b0080;
	}
/* Footer */
div#footer {
	margin-left: 10em;
	margin-top: 0;
	padding: 0.75em;
	/* @embed */
	background-image: url(images/border.png);
	background-position: top left;
	background-repeat: repeat-x;
	direction: ltr;
}
div#footer ul {
	list-style: none;
	list-style-image: none;
	list-style-type: none;
	margin: 0;
	padding: 0;
}
div#footer ul li {
	margin: 0;
	padding: 0;
	padding-top: 0.5em;
	padding-bottom: 0.5em;
	color: #333333;
	font-size: 0.7em;
}
div#footer #footer-icons {
	float: right;
}
/* @noflip */
body.ltr div#footer #footer-places {
	float: left;
}
div#footer #footer-info li {
	line-height: 1.4em;
}
div#footer #footer-icons li {
	float: left;
	margin-left: 0.5em;
	line-height: 2em;
	text-align: right;
}
div#footer #footer-places li {
	float: left;
	margin-right: 1em;
	line-height: 2em;
}
/* Logo */
#p-logo {
	position: absolute;
	top: -160px;
	left: 0;
	width: 10em;
	height: 160px;
}
#p-logo a {
	display: block;
	width: 10em;
	height: 160px;
	background-repeat: no-repeat;
	background-position: center center;
	text-decoration: none;
}

/*
 * 
 * The following code is highly modified from monobook. It would be nice if the
 * preftoc id was more human readable like preferences-toc for instance,
 * howerver this would require backporting the other skins.
 */

/* Preferences */
#preftoc {
	/* Tabs */
	width: 100%;
	float: left;
	clear: both;
	margin: 0 !important;
	padding: 0 !important;
	/* @embed */
	background-image: url(images/preferences-break.png);
	background-position: bottom left;
	background-repeat: no-repeat;
}
	#preftoc li {
		/* Tab */
		float: left;
		margin: 0;
		padding: 0;
		padding-right: 1px;
		height: 2.25em;
		white-space: nowrap;
		list-style-type: none;
		list-style-image: none;
		/* @embed */
		background-image: url(images/preferences-break.png);
		background-position: bottom right;
		background-repeat: no-repeat;
	}
	/* Sadly, IE6 won't understand this */
	#preftoc li:first-child {
		margin-left: 1px;
	}
	#preftoc a,
	#preftoc a:active {
		display: inline-block;
		position: relative;
		color: #0645ad;
		padding: 0.5em;
		text-decoration: none;
		background-image: none;
		font-size: 0.9em;
	}
	#preftoc a:hover,
	#preftoc a:focus {
		text-decoration: underline;
	}
	#preftoc li.selected a {
		/* @embed */
		background-image: url(images/preferences-fade.png);
		background-position: bottom;
		background-repeat: repeat-x;
		color: #333333;
		text-decoration: none;
	}
#preferences {
	float: left;
	width: 100%;
	margin: 0;
	margin-top: -2px;
	clear: both;
	border: solid 1px #cccccc;
	background-color: #f9f9f9;
	/* @embed */
	background-image: url(images/preferences-base.png);
}
#preferences fieldset {
	border: none;
	border-top: solid 1px #cccccc;
}
#preferences fieldset.prefsection {
	border: none;
	padding: 0;
	margin: 1em;
}
#preferences legend {
	color: #666666;
}
#preferences fieldset.prefsection legend.mainLegend {
	display: none;
}
#preferences td {
	padding-left: 0.5em;
	padding-right: 0.5em;
}
#preferences td.htmlform-tip {
	font-size: x-small;
	padding: .2em 2em;
	color: #666666;
}
#preferences div.mw-prefs-buttons {
	padding: 1em;
}
#preferences div.mw-prefs-buttons input {
	margin-right: 0.25em;
}

/*
 * 
 * The following code is slightly modified from monobook
 * 
 */
div#content {
	line-height: 1.5em;
}
#bodyContent {
	font-size: 0.8em;
}

.editsection { float: right; }
<<<<<<< HEAD
p {
	margin: .4em 0 .5em 0;
	line-height: 1.5em;
}
p img {
	margin: 0;
}
q {
	font-family: Times, "Times New Roman", serif;
	font-style: italic;
}
/* Disabled for now
blockquote {
	font-family: Times, "Times New Roman", serif;
	font-style: italic;
}*/
pre, code, tt, kbd, samp {
	/*
	 * It's important for this rule to first reference an actual font name, some browsers will render the monospace text
	 * too small otherwise, namely Firefox, Chrome and Safari
	 */
	font-family: monospace, "Courier New";
}
code {
	background-color: #f9f9f9;
}
pre {
	overflow-x: auto;
	padding: 1em;
	border: 1px solid #EBEBEB;
	color: black;
	background-color: #F7F7F7;
	line-height: 1.3em;
}
=======

>>>>>>> cac02778
ul {
	/* @embed */
	list-style-image: url(images/bullet-icon.png);
}

pre {
	line-height: 1.3em;
}

/* Site Notice (includes notices from CentralNotice extension) */
#siteNotice {
	font-size: 0.8em;
}
#firstHeading {
	padding-top: 0;
	margin-top: 0;
	padding-top: 0;
	font-size: 1.6em;
}
div#content a.external,
div#content a[href ^="gopher://"] {
	/* @embed */
	background: url(images/external-link-ltr-icon.png) center right no-repeat;
	padding-right: 13px;
}
div#content a[href ^="https://"],
.link-https {
	/* @embed */
	background: url(images/lock-icon.png) center right no-repeat;
	padding-right: 13px;
}
div#content a[href ^="mailto:"],
.link-mailto {
	/* @embed */
	background: url(images/mail-icon.png) center right no-repeat;
	padding-right: 13px;
}
div#content a[href ^="news://"] {
	/* @embed */
	background: url(images/news-icon.png) center right no-repeat;
	padding-right: 13px;
}
div#content a[href ^="ftp://"],
.link-ftp {
	/* @embed */
	background: url(images/file-icon.png) center right no-repeat;
	padding-right: 13px;
}
div#content a[href ^="irc://"],
div#content a.extiw[href ^="irc://"],
div#content a[href ^="ircs://"],
div#content a.extiw[href ^="ircs://"],
.link-irc {
	/* @embed */
	background: url(images/talk-icon.png) center right no-repeat;
	padding-right: 13px;
}
div#content a.external[href $=".ogg"], div#content a.external[href $=".OGG"],
div#content a.external[href $=".mid"], div#content a.external[href $=".MID"],
div#content a.external[href $=".midi"], div#content a.external[href $=".MIDI"],
div#content a.external[href $=".mp3"], div#content a.external[href $=".MP3"],
div#content a.external[href $=".wav"], div#content a.external[href $=".WAV"],
div#content a.external[href $=".wma"], div#content a.external[href $=".WMA"],
.link-audio {
	/* @embed */
	background: url("images/audio-icon.png?2") center right no-repeat;
	padding-right: 13px;
}
div#content a.external[href $=".ogm"], div#content a.external[href $=".OGM"],
div#content a.external[href $=".avi"], div#content a.external[href $=".AVI"],
div#content a.external[href $=".mpeg"], div#content a.external[href $=".MPEG"],
div#content a.external[href $=".mpg"], div#content a.external[href $=".MPG"],
.link-video {
	/* @embed */
	background: url("images/video-icon.png?2") center right no-repeat;
	padding-right: 13px;
}
div#content a.external[href $=".pdf"], div#content a.external[href $=".PDF"],
div#content a.external[href *=".pdf#"], div#content a.external[href *=".PDF#"],
div#content a.external[href *=".pdf?"], div#content a.external[href *=".PDF?"],
.link-document {
	/* @embed */
	background: url("images/document-icon.png?2") center right no-repeat;
	padding-right: 13px;
}

div#content .printfooter {
	display: none;
}
/* Icon for Usernames */
#pt-userpage,
#pt-anonuserpage,
#pt-login {
	/* @embed */
	background: url(images/user-icon.png) left top no-repeat;
	padding-left: 15px !important;
	text-transform: none;
}

.redirectText {
	font-size: 140%;
}

.redirectMsg img {
	vertical-align: text-bottom;
}

#bodyContent {
	position: relative;
	width: 100%;
}
#mw-js-message {
	font-size: 0.8em;
}
div#bodyContent {
	line-height: 1.5em;
}

/* Watch/Unwatch Icon Styling */
#ca-unwatch.icon a,
#ca-watch.icon a {
	margin: 0;
	padding: 0;
	outline: none;
	display: block;
	width: 26px;
	/* This hides the text but shows the background image */
	padding-top: 3.1em;
	margin-top: 0;
	/* Only applied in IE6 */
	margin-top: -0.8em !ie;
	height: 0;
	overflow: hidden;
	/* @embed */
	background-image: url(images/watch-icons.png);
}
#ca-unwatch.icon a {
	background-position: -43px 60%;
}
#ca-watch.icon a {
	background-position: 5px 60%;
}
#ca-unwatch.icon a:hover,
#ca-unwatch.icon a:focus {
	background-position: -67px 60%;
}
#ca-watch.icon a:hover,
#ca-watch.icon a:focus {
	background-position: -19px 60%;
}
#ca-unwatch.icon a.loading,
#ca-watch.icon a.loading {
	/* @embed */
	background-image: url(images/watch-icon-loading.gif);
	background-position: 5px 60%;
}
#ca-unwatch.icon a span,
#ca-watch.icon a span {
	display: none;
}
div.vectorTabs ul {
	/* @embed */
	background-image:url(images/tab-break.png);
	background-position:right bottom;
	background-repeat:no-repeat;
}

/* Tooltips are outside of the normal body code, so this helps make the size of the text sensible */
.tipsy {
	font-size: 0.8em;
}<|MERGE_RESOLUTION|>--- conflicted
+++ resolved
@@ -661,6 +661,22 @@
 	margin-right: 0.25em;
 }
 
+/* 
+ * Styles for the user login and create account forms
+ */
+#userlogin, #userloginForm {
+	border: solid 1px #cccccc;
+	padding: 1.2em;
+	margin: .5em;
+	float: left;
+}
+
+#userlogin {
+	min-width: 20em;
+	max-width: 90%;
+	width: 40em;
+}
+
 /*
  * 
  * The following code is slightly modified from monobook
@@ -672,9 +688,81 @@
 #bodyContent {
 	font-size: 0.8em;
 }
-
+/* Links */
+a {
+	text-decoration: none;
+	color: #0645ad;
+	background: none;
+}
+a:visited {
+	color: #0b0080;
+}
+a:active {
+	color: #faa700;
+}
+a:hover, a:focus {
+	text-decoration: underline;
+}
+a.stub {
+	color: #772233;
+}
+a.new, #p-personal a.new {
+	color: #ba0000;
+}
+a.new:visited, #p-personal a.new:visited {
+	color: #a55858;
+}
+
+/* Inline Elements */
+img {
+	border: none;
+	vertical-align: middle;
+}
+hr {
+	height: 1px;
+	color: #aaa;
+	background-color: #aaa;
+	border: 0;
+	margin: .2em 0 .2em 0;
+}
+
+/* Structural Elements */
+h1,
+h2,
+h3,
+h4,
+h5,
+h6 {
+	color: black;
+	background: none;
+	font-weight: normal;
+	margin: 0;
+	overflow: hidden;
+	padding-top: .5em;
+	padding-bottom: .17em;
+	border-bottom: 1px solid #aaa;
+	width: auto;
+}
+h1 { font-size: 188%; }
+h1 .editsection { font-size: 53%; }
+h2 { font-size: 150%; }
+h2 .editsection { font-size: 67%; }
+h3,
+h4,
+h5,
+h6 {
+	border-bottom: none;
+	font-weight: bold;
+}
+h3 { font-size: 132%; }
+h3 .editsection { font-size: 76%; font-weight: normal; }
+h4 { font-size: 116%; }
+h4 .editsection { font-size: 86%; font-weight: normal; }
+h5 { font-size: 100%; }
+h5 .editsection { font-weight: normal; }
+h6 { font-size: 80%;  }
+h6 .editsection { font-size: 125%; font-weight: normal; }
 .editsection { float: right; }
-<<<<<<< HEAD
 p {
 	margin: .4em 0 .5em 0;
 	line-height: 1.5em;
@@ -709,27 +797,241 @@
 	background-color: #F7F7F7;
 	line-height: 1.3em;
 }
-=======
-
->>>>>>> cac02778
 ul {
+	line-height: 1.5em;
+	list-style-type: square;
+	margin: .3em 0 0 1.5em;
+	padding: 0;
 	/* @embed */
 	list-style-image: url(images/bullet-icon.png);
 }
-
-pre {
-	line-height: 1.3em;
-}
-
+ol {
+	line-height: 1.5em;
+	margin: .3em 0 0 3.2em;
+	padding: 0;
+	list-style-image: none;
+}
+li {
+	margin-bottom: .1em;
+}
+dt {
+	font-weight: bold;
+	margin-bottom: .1em;
+}
+dl {
+	margin-top: .2em;
+	margin-bottom: .5em;
+}
+dd {
+	line-height: 1.5em;
+	margin-left: 2em;
+	margin-bottom: .1em;
+}
+/* Tables */
+table {
+	font-size: 100%;
+}
+/* Forms */
+fieldset {
+	border: 1px solid #2f6fab;
+	margin: 1em 0 1em 0;
+	padding: 0 1em 1em;
+	line-height: 1.5em;
+}
+	fieldset.nested {
+		margin: 0 0 0.5em 0;
+		padding: 0 0.5em 0.5em;
+	}
+legend {
+	padding: .5em;
+	font-size: 95%;
+}
+form {
+	border: none;
+	margin: 0;
+}
+textarea {
+	width: 100%;
+	padding: .1em;
+}
+select {
+	vertical-align: top;
+}
+/* Table of Contents */
+#toc,
+.toc,
+.mw-warning {
+	border: 1px solid #aaa;
+	background-color: #f9f9f9;
+	padding: 5px;
+	font-size: 95%;
+}
+#toc h2,
+.toc h2 {
+	display: inline;
+	border: none;
+	padding: 0;
+	font-size: 100%;
+	font-weight: bold;
+}
+#toc #toctitle,
+.toc #toctitle,
+#toc .toctitle,
+.toc .toctitle {
+	text-align: center;
+}
+#toc ul,
+.toc ul {
+	list-style-type: none;
+	list-style-image: none;
+	margin-left: 0;
+	padding: 0;
+	text-align: left;
+}
+#toc ul ul,
+.toc ul ul {
+	margin: 0 0 0 2em;
+}
+#toc .toctoggle,
+.toc .toctoggle {
+	font-size: 94%;
+}
+/* Images */
+/* @noflip */div.floatright, table.floatright {
+	margin: 0 0 .5em .5em;
+	border: 0;
+}
+div.floatright p { font-style: italic; }
+/* @noflip */div.floatleft, table.floatleft {
+	margin: 0 .5em .5em 0;
+	border: 0;
+}
+div.floatleft p { font-style: italic; }
+/* Thumbnails */
+div.thumb {
+	margin-bottom: .5em;
+	width: auto;
+	background-color: transparent;
+}
+div.thumbinner {
+	border: 1px solid #ccc;
+	padding: 3px !important;
+	background-color: #f9f9f9;
+	font-size: 94%;
+	text-align: center;
+	overflow: hidden;
+}
+html .thumbimage {
+	border: 1px solid #ccc;
+}
+html .thumbcaption {
+	border: none;
+	text-align: left;
+	line-height: 1.4em;
+	padding: 3px !important;
+	font-size: 94%;
+}
+div.magnify {
+	float: right;
+	border: none !important;
+	background: none !important;
+}
+div.magnify a, div.magnify img {
+	display: block;
+	border: none !important;
+	background: none !important;
+}
+/* @noflip */div.tright {
+	margin: .5em 0 1.3em 1.4em;
+}
+/* @noflip */div.tleft {
+	margin: .5em 1.4em 1.3em 0;
+}
+img.thumbborder {
+	border: 1px solid #dddddd;
+}
+/* Warning */
+.mw-warning {
+	margin-left: 50px;
+	margin-right: 50px;
+	text-align: center;
+}
+/* User Message */
+.usermessage {
+	background-color: #ffce7b;
+	border: 1px solid #ffa500;
+	color: black;
+	font-weight: bold;
+	margin: 2em 0 1em;
+	padding: .5em 1em;
+	vertical-align: middle;
+}
 /* Site Notice (includes notices from CentralNotice extension) */
 #siteNotice {
+	position: relative;
+	text-align: center;
 	font-size: 0.8em;
+	margin: 0;
+}
+#localNotice {
+	margin-bottom: 0.9em;
+}
+/* Categories */
+.catlinks {
+	border: 1px solid #aaa;
+	background-color: #f9f9f9;
+	padding: 5px;
+	margin-top: 1em;
+	clear: both;
+}
+/* Sub-navigation */
+#siteSub {
+	display: none;
+}
+#jump-to-nav {
+	display: none;
+}
+#contentSub, #contentSub2 {
+	font-size: 84%;
+	line-height: 1.2em;
+	margin: 0 0 1.4em 1em;
+	color: #7d7d7d;
+	width: auto;
+}
+span.subpages {
+	display: block;
+}
+/* Emulate Center */
+.center {
+	width: 100%;
+	text-align: center;
+}
+*.center * {
+	margin-left: auto;
+	margin-right: auto;
+}
+/* Small for tables and similar */
+.small {
+	font-size: 94%;
+}
+table.small {
+	font-size: 100%;
+}
+/* Edge Cases for Content */
+h1, h2 {
+	margin-bottom: .6em;
+}
+h3, h4, h5 {
+	margin-bottom: .3em;
 }
 #firstHeading {
 	padding-top: 0;
 	margin-top: 0;
 	padding-top: 0;
+	margin-bottom: 0.1em;
+	line-height: 1.2em;
 	font-size: 1.6em;
+	padding-bottom: 0;
 }
 div#content a.external,
 div#content a[href ^="gopher://"] {
@@ -798,6 +1100,33 @@
 	padding-right: 13px;
 }
 
+/* Interwiki Styling */
+div#content a.extiw,
+div#content a.extiw:active {
+	color: #36b;
+	/* Don't show icons for interwiki links */
+	background: none;
+	padding: 0;
+}
+div#content a.extiw:visited {
+	color: #636;
+}
+div#content a.extiw:active {
+	color: #b63;
+}
+
+/* External links */
+div#content a.external {
+	color: #36b;
+}
+div#content a.external:visited {
+	color: #636; /* bug 3112 */
+}
+div#content a.external:active {
+	color: #b63;
+}
+
+
 div#content .printfooter {
 	display: none;
 }
@@ -819,6 +1148,12 @@
 	vertical-align: text-bottom;
 }
 
+.toccolours {
+	border: 1px solid #aaa;
+	background-color: #f9f9f9;
+	padding: 5px;
+	font-size: 95%;
+}
 #bodyContent {
 	position: relative;
 	width: 100%;
