--- conflicted
+++ resolved
@@ -38,9 +38,6 @@
 		                                      'iwlinks' ) );
 	}
 
-<<<<<<< HEAD
-	protected function setUp() {
-=======
 	public function setUp() {
 		global $wgExtraNamespaces, $wgNamespaceContentModels, $wgContentHandlers, $wgContLang;
 
@@ -52,8 +49,6 @@
 
 		MWNamespace::getCanonicalNamespaces( true ); # reset namespace cache
 		$wgContLang->resetNamespaces(); # reset namespace cache
-
->>>>>>> bb51a58e
 		if ( !$this->the_page ) {
 			$this->the_page = $this->createPage( 'RevisionStorageTest_the_page', "just a dummy page", CONTENT_MODEL_WIKITEXT );
 		}
